/*
 * RemoteServer.java
 *
 * Copyright (C) 2009-12 by RStudio, Inc.
 *
 * Unless you have received this program directly from RStudio pursuant
 * to the terms of a commercial license agreement with RStudio, then
 * this program is licensed to you under the terms of version 3 of the
 * GNU Affero General Public License. This program is distributed WITHOUT
 * ANY EXPRESS OR IMPLIED WARRANTY, INCLUDING THOSE OF NON-INFRINGEMENT,
 * MERCHANTABILITY OR FITNESS FOR A PARTICULAR PURPOSE. Please refer to the
 * AGPL (http://www.gnu.org/licenses/agpl-3.0.txt) for more details.
 *
 */

package org.rstudio.studio.client.server.remote;

import java.util.ArrayList;
import java.util.HashMap;
import java.util.List;
import java.util.Map;

import org.rstudio.core.client.Debug;
import org.rstudio.core.client.StringUtil;
import org.rstudio.core.client.dom.WindowEx;
import org.rstudio.core.client.files.FileSystemItem;
import org.rstudio.core.client.js.JsObject;
import org.rstudio.core.client.js.JsUtil;
import org.rstudio.core.client.jsonrpc.RpcError;
import org.rstudio.core.client.jsonrpc.RpcObjectList;
import org.rstudio.core.client.jsonrpc.RpcRequest;
import org.rstudio.core.client.jsonrpc.RpcRequestCallback;
import org.rstudio.core.client.jsonrpc.RpcResponse;
import org.rstudio.core.client.jsonrpc.RpcResponseHandler;
import org.rstudio.studio.client.application.Desktop;
import org.rstudio.studio.client.application.events.ClientDisconnectedEvent;
import org.rstudio.studio.client.application.events.EventBus;
import org.rstudio.studio.client.application.events.InvalidClientVersionEvent;
import org.rstudio.studio.client.application.events.ServerOfflineEvent;
import org.rstudio.studio.client.application.events.UnauthorizedEvent;
import org.rstudio.studio.client.application.model.ProductInfo;
import org.rstudio.studio.client.application.model.SuspendOptions;
import org.rstudio.studio.client.application.model.UpdateCheckResult;
import org.rstudio.studio.client.common.JSONUtils;
import org.rstudio.studio.client.common.codetools.Completions;
import org.rstudio.studio.client.common.console.ConsoleProcess;
import org.rstudio.studio.client.common.console.ConsoleProcess.ConsoleProcessFactory;
import org.rstudio.studio.client.common.console.ConsoleProcessInfo;
import org.rstudio.studio.client.common.crypto.PublicKeyInfo;
import org.rstudio.studio.client.common.debugging.model.Breakpoint;
import org.rstudio.studio.client.common.debugging.model.FunctionState;
import org.rstudio.studio.client.common.debugging.model.FunctionSteps;
import org.rstudio.studio.client.common.debugging.model.TopLevelLineData;
import org.rstudio.studio.client.common.dependencies.model.Dependency;
import org.rstudio.studio.client.common.mirrors.model.CRANMirror;
import org.rstudio.studio.client.common.presentation.model.SlideNavigation;
import org.rstudio.studio.client.common.r.roxygen.RoxygenHelper.SetClassCall;
import org.rstudio.studio.client.common.r.roxygen.RoxygenHelper.SetGenericCall;
import org.rstudio.studio.client.common.r.roxygen.RoxygenHelper.SetMethodCall;
import org.rstudio.studio.client.common.r.roxygen.RoxygenHelper.SetRefClassCall;
import org.rstudio.studio.client.common.satellite.Satellite;
import org.rstudio.studio.client.common.satellite.SatelliteManager;
import org.rstudio.studio.client.common.shell.ShellInput;
import org.rstudio.studio.client.common.shiny.model.ShinyCapabilities;
import org.rstudio.studio.client.common.synctex.model.PdfLocation;
import org.rstudio.studio.client.common.synctex.model.SourceLocation;
import org.rstudio.studio.client.common.vcs.AllStatus;
import org.rstudio.studio.client.common.vcs.BranchesInfo;
import org.rstudio.studio.client.common.vcs.CreateKeyOptions;
import org.rstudio.studio.client.common.vcs.CreateKeyResult;
import org.rstudio.studio.client.common.vcs.DiffResult;
import org.rstudio.studio.client.common.vcs.ProcessResult;
import org.rstudio.studio.client.common.vcs.StatusAndPathInfo;
import org.rstudio.studio.client.common.vcs.VcsCloneOptions;
import org.rstudio.studio.client.htmlpreview.model.HTMLPreviewParams;
import org.rstudio.studio.client.notebook.CompileNotebookOptions;
import org.rstudio.studio.client.notebook.CompileNotebookResult;
import org.rstudio.studio.client.packrat.model.PackratContext;
import org.rstudio.studio.client.packrat.model.PackratPackageAction;
import org.rstudio.studio.client.packrat.model.PackratPrerequisites;
import org.rstudio.studio.client.packrat.model.PackratStatus;
import org.rstudio.studio.client.projects.model.NewPackageOptions;
import org.rstudio.studio.client.projects.model.NewProjectContext;
import org.rstudio.studio.client.projects.model.NewShinyAppOptions;
import org.rstudio.studio.client.projects.model.RProjectOptions;
import org.rstudio.studio.client.projects.model.RProjectVcsOptions;
import org.rstudio.studio.client.rmarkdown.model.RMarkdownContext;
import org.rstudio.studio.client.rmarkdown.model.RmdCreatedTemplate;
import org.rstudio.studio.client.rmarkdown.model.RmdTemplateContent;
import org.rstudio.studio.client.rmarkdown.model.RmdYamlData;
import org.rstudio.studio.client.rmarkdown.model.RmdYamlResult;
import org.rstudio.studio.client.rsconnect.model.RSConnectAccount;
import org.rstudio.studio.client.rsconnect.model.RSConnectApplicationInfo;
import org.rstudio.studio.client.rsconnect.model.RSConnectAuthUser;
import org.rstudio.studio.client.rsconnect.model.RSConnectDeploymentFiles;
import org.rstudio.studio.client.rsconnect.model.RSConnectDeploymentRecord;
import org.rstudio.studio.client.rsconnect.model.RSConnectLintResults;
import org.rstudio.studio.client.rsconnect.model.RSConnectPreAuthToken;
import org.rstudio.studio.client.rsconnect.model.RSConnectServerInfo;
import org.rstudio.studio.client.rsconnect.model.RmdPublishDetails;
import org.rstudio.studio.client.server.Bool;
import org.rstudio.studio.client.server.ClientException;
import org.rstudio.studio.client.server.Server;
import org.rstudio.studio.client.server.ServerError;
import org.rstudio.studio.client.server.ServerRequestCallback;
import org.rstudio.studio.client.server.Void;
import org.rstudio.studio.client.shiny.model.ShinyRunCmd;
import org.rstudio.studio.client.shiny.model.ShinyViewerType;
import org.rstudio.studio.client.workbench.codesearch.model.CodeSearchResults;
import org.rstudio.studio.client.workbench.codesearch.model.FunctionDefinition;
import org.rstudio.studio.client.workbench.codesearch.model.SearchPathFunctionDefinition;
import org.rstudio.studio.client.workbench.exportplot.model.SavePlotAsImageContext;
import org.rstudio.studio.client.workbench.model.Agreement;
import org.rstudio.studio.client.workbench.model.HTMLCapabilities;
import org.rstudio.studio.client.workbench.model.Session;
import org.rstudio.studio.client.workbench.model.SessionInfo;
import org.rstudio.studio.client.workbench.model.TerminalOptions;
import org.rstudio.studio.client.workbench.model.TexCapabilities;
import org.rstudio.studio.client.workbench.model.WorkbenchMetrics;
import org.rstudio.studio.client.workbench.prefs.model.RPrefs;
import org.rstudio.studio.client.workbench.prefs.model.SpellingPrefsContext;
import org.rstudio.studio.client.workbench.snippets.model.SnippetData;
import org.rstudio.studio.client.workbench.views.environment.model.DataPreviewResult;
import org.rstudio.studio.client.workbench.views.environment.model.DownloadInfo;
import org.rstudio.studio.client.workbench.views.environment.model.EnvironmentContextData;
import org.rstudio.studio.client.workbench.views.environment.model.EnvironmentFrame;
import org.rstudio.studio.client.workbench.views.environment.model.ObjectContents;
import org.rstudio.studio.client.workbench.views.environment.model.RObject;
import org.rstudio.studio.client.workbench.views.files.model.FileUploadToken;
import org.rstudio.studio.client.workbench.views.help.model.HelpInfo;
import org.rstudio.studio.client.workbench.views.history.model.HistoryEntry;
import org.rstudio.studio.client.workbench.views.output.lint.model.LintItem;
import org.rstudio.studio.client.workbench.views.packages.model.PackageInstallContext;
import org.rstudio.studio.client.workbench.views.packages.model.PackageState;
import org.rstudio.studio.client.workbench.views.packages.model.PackageUpdate;
import org.rstudio.studio.client.workbench.views.plots.model.Point;
import org.rstudio.studio.client.workbench.views.presentation.model.PresentationRPubsSource;
import org.rstudio.studio.client.workbench.views.source.editors.text.IconvListResult;
import org.rstudio.studio.client.workbench.views.source.model.CheckForExternalEditResult;
import org.rstudio.studio.client.workbench.views.source.model.CppCapabilities;
import org.rstudio.studio.client.workbench.views.source.model.CppCompletionResult;
import org.rstudio.studio.client.workbench.views.source.model.CppDiagnostic;
import org.rstudio.studio.client.workbench.views.source.model.CppSourceLocation;
import org.rstudio.studio.client.workbench.views.source.model.DataItem;
import org.rstudio.studio.client.workbench.views.source.model.RdShellResult;
import org.rstudio.studio.client.workbench.views.source.model.RnwChunkOptions;
import org.rstudio.studio.client.workbench.views.source.model.SourceDocument;
import org.rstudio.studio.client.workbench.views.vcs.dialog.CommitCount;
import org.rstudio.studio.client.workbench.views.vcs.dialog.CommitInfo;

import com.google.gwt.core.client.GWT;
import com.google.gwt.core.client.JavaScriptObject;
import com.google.gwt.core.client.JsArray;
import com.google.gwt.core.client.JsArrayInteger;
import com.google.gwt.core.client.JsArrayNumber;
import com.google.gwt.core.client.JsArrayString;
import com.google.gwt.http.client.URL;
import com.google.gwt.json.client.JSONArray;
import com.google.gwt.json.client.JSONBoolean;
import com.google.gwt.json.client.JSONNull;
import com.google.gwt.json.client.JSONNumber;
import com.google.gwt.json.client.JSONObject;
import com.google.gwt.json.client.JSONParser;
import com.google.gwt.json.client.JSONString;
import com.google.gwt.user.client.Random;
import com.google.inject.Inject;
import com.google.inject.Provider;
import com.google.inject.Singleton;

@Singleton
public class RemoteServer implements Server
{ 
   @Inject
   public RemoteServer(Session session, 
                       EventBus eventBus,
                       Satellite satellite,
                       final SatelliteManager satelliteManager,
                       Provider<ConsoleProcessFactory> pConsoleProcessFactory)
   {
      pConsoleProcessFactory_ = pConsoleProcessFactory;
      clientId_ = null;
      disconnected_ = false;
      listeningForEvents_ = false;
      session_ = session;
      eventBus_ = eventBus;
      satellite_ = satellite;
      serverAuth_ = new RemoteServerAuth(this);
      
      // define external event listener if we are the main window
      // (so we can forward to the satellites)
      ClientEventHandler externalListener = null;
      if (!satellite.isCurrentWindowSatellite())
      {
         externalListener = new ClientEventHandler() {
            @Override
            public void onClientEvent(JavaScriptObject clientEvent)
            {
               satelliteManager.dispatchEvent(clientEvent);     
            } 
         };
      }
      
      // create server event listener
      serverEventListener_ = new RemoteServerEventListener(this, 
                                                           externalListener);
   }
   
   // complete initialization now that the workbench is ready
   public void initializeForMainWorkbench()
   {
      // satellite windows should never call onWorkbenchReady
      if (satellite_.isCurrentWindowSatellite())
      {
         Debug.log("Satellite window cannot call onWorkbenchReady!");
         assert false;
      }
      
      // update state
      listeningForEvents_ = true;
      
      // only check credentials if we are in server mode
      if (session_.getSessionInfo().getMode().equals(SessionInfo.SERVER_MODE))
         serverAuth_.schedulePeriodicCredentialsUpdate();
      
      // start event listener
      serverEventListener_.start();
      
      // register satallite callback
      registerSatelliteCallback();
   }
   
   public void disconnect()
   {
      disconnected_ = true;
      serverEventListener_.stop();
   }
     
   public void log(int logEntryType, 
                   String logEntry, 
                   ServerRequestCallback<Void> requestCallback)
   {
      JSONArray params = new JSONArray();
      params.set(0, new JSONNumber(logEntryType));
      params.set(1, new JSONString(logEntry));
      sendRequest(LOG_SCOPE , LOG, params, requestCallback);
   }
   
   public void logException(ClientException e,
                            ServerRequestCallback<Void> requestCallback)
   {
      sendRequest(LOG_SCOPE, LOG_EXCEPTION, e, requestCallback);
   }
    
   public void clientInit(
                     final ServerRequestCallback<SessionInfo> requestCallback)
   {      
      // send init request (record clientId and version contained in response)
      sendRequest(RPC_SCOPE, 
                  CLIENT_INIT, 
                  new ServerRequestCallback<SessionInfo>() {

         public void onResponseReceived(SessionInfo sessionInfo)
         {
            clientId_ = sessionInfo.getClientId();
            clientVersion_ = sessionInfo.getClientVersion();
            requestCallback.onResponseReceived(sessionInfo);
         }
   
         public void onError(ServerError error)
         {
            requestCallback.onError(error);
         }
      });
   }
   
   private void setArrayString(JSONArray params, int index, List<String> what) {
      JSONArray array = new JSONArray();
      for (int i = 0; i < what.size(); i++)
         array.set(i, new JSONString(what.get(i)));
      params.set(index, array);
   }
   
   private void setArrayString(JSONArray params, int index, JsArrayString what) {
      JSONArray array = new JSONArray();
      for (int i = 0; i < what.length(); i++)
         array.set(i, new JSONString(what.get(i)));
      params.set(index, array);
   }
   
   private void setArrayNumber(JSONArray params, int index, List<Integer> what) {
      JSONArray array = new JSONArray();
      for (int i = 0; i < what.size(); i++)
         array.set(i, new JSONNumber(what.get(i)));
      params.set(index, array);
   }
   
   // accept application agreement
   public void acceptAgreement(Agreement agreement, 
                               ServerRequestCallback<Void> requestCallback)
   {
      sendRequest(RPC_SCOPE, 
                  ACCEPT_AGREEMENT, 
                  agreement.getHash(),
                  requestCallback);
   }
   
   
   public void suspendSession(boolean force,
                              ServerRequestCallback<Void> requestCallback)
   {
      sendRequest(RPC_SCOPE, SUSPEND_SESSION, force, requestCallback);
   }
   

   public void handleUnsavedChangesCompleted(
                            boolean handled,
                            ServerRequestCallback<Void> requestCallback)
   {
      sendRequest(RPC_SCOPE, 
                  HANDLE_UNSAVED_CHANGES_COMPLETED, 
                  handled, 
                  requestCallback);
   }
   
   public void quitSession(boolean saveWorkspace, 
                           String switchToProject,
                           ServerRequestCallback<Boolean> requestCallback)
   {
      JSONArray params = new JSONArray();
      params.set(0, JSONBoolean.getInstance(saveWorkspace));
      params.set(1, new JSONString(StringUtil.notNull(switchToProject)));
      sendRequest(RPC_SCOPE, QUIT_SESSION, params, requestCallback);
   }
   
   public void updateCredentials()
   {
      serverAuth_.attemptToUpdateCredentials();
   }
   
   public String getApplicationURL(String pathName)
   {
      // if accessing a URL is the first thing we do after being
      // suspended ensure that events flow right away
      ensureListeningForEvents();
      
      // return the url
      return GWT.getHostPageBaseURL() + pathName;
   }
   
   public void suspendForRestart(SuspendOptions options,
                                 ServerRequestCallback<Void> requestCallback)
   {
      sendRequest(RPC_SCOPE, SUSPEND_FOR_RESTART, options, requestCallback);
   }
   
   public void ping(ServerRequestCallback<Void> requestCallback)
   {
      sendRequest(RPC_SCOPE, PING, requestCallback);
   }
  
   
   public void setWorkbenchMetrics(WorkbenchMetrics metrics,
                                   ServerRequestCallback<Void> requestCallback)
   {
      sendRequest(RPC_SCOPE, 
                  SET_WORKBENCH_METRICS, 
                  metrics, 
                  requestCallback);
   }

   public void setPrefs(RPrefs rPrefs,
                        JavaScriptObject uiPrefs,
                        ServerRequestCallback<Void> requestCallback)
   {
      JSONArray params = new JSONArray();
      params.set(0, new JSONObject(rPrefs));
      params.set(1, new JSONObject(uiPrefs));
      sendRequest(RPC_SCOPE, SET_PREFS, params, requestCallback);
}
   
   public void setUiPrefs(JavaScriptObject uiPrefs,
                          ServerRequestCallback<Void> requestCallback)
   {
      sendRequest(RPC_SCOPE,
                  SET_UI_PREFS,
                  uiPrefs,
                  requestCallback);
   }

   public void getRPrefs(ServerRequestCallback<RPrefs> requestCallback)
   {
      sendRequest(RPC_SCOPE,
                  GET_R_PREFS,
                  requestCallback);
   }

   public void updateClientState(JavaScriptObject temporary,
                                 JavaScriptObject persistent,
                                 JavaScriptObject projectPersistent,
                                 ServerRequestCallback<Void> requestCallback)
   {
      JSONArray params = new JSONArray();
      params.set(0, new JSONObject(temporary));
      params.set(1, new JSONObject(persistent));
      params.set(2, new JSONObject(projectPersistent));
      sendRequest(RPC_SCOPE,
                  SET_CLIENT_STATE,
                  params,
                  requestCallback);
   }
   
   public void userPromptCompleted(int response, 
                                  ServerRequestCallback<Void> requestCallback)
   {
      sendRequest(RPC_SCOPE, USER_PROMPT_COMPLETED, response, requestCallback);
   }
   
   public void getTerminalOptions(
                     ServerRequestCallback<TerminalOptions> requestCallback)
   {
      sendRequest(RPC_SCOPE, GET_TERMINAL_OPTIONS, requestCallback);
   }
   
   public void startShellDialog(
                    ServerRequestCallback<ConsoleProcess> requestCallback)
   {
      sendRequest(RPC_SCOPE, 
                  START_SHELL_DIALOG,  
                  new ConsoleProcessCallbackAdapter(requestCallback));
   }
   
   public void getInitMessages(ServerRequestCallback<String> requestCallback)
   {
      sendRequest(META_SCOPE,
                  GET_INIT_MESSAGES,
                  requestCallback);
   }
   
   public void searchCode(
         String term, 
         int maxResults,
         ServerRequestCallback<CodeSearchResults> requestCallback)
   {
      JSONArray params = new JSONArray();
      params.set(0, new JSONString(term));
      params.set(1, new JSONNumber(maxResults));
      sendRequest(RPC_SCOPE, SEARCH_CODE, params, requestCallback);
   }
   
   public void getFunctionDefinition(
         String line, 
         int pos,
         ServerRequestCallback<FunctionDefinition> requestCallback)
   {
      JSONArray params = new JSONArray();
      params.set(0, new JSONString(line));
      params.set(1, new JSONNumber(pos));
      sendRequest(RPC_SCOPE, 
                  GET_FUNCTION_DEFINITION, 
                  params, 
                  requestCallback);
   }
   
   public void findFunctionInSearchPath(
         String line, 
         int pos,
         String fromWhere,
         ServerRequestCallback<SearchPathFunctionDefinition> requestCallback)
   {
      JSONArray params = new JSONArray();
      params.set(0, new JSONString(line));
      params.set(1, new JSONNumber(pos));
      params.set(2, fromWhere != null ? new JSONString(fromWhere) :
                                        JSONNull.getInstance());
      sendRequest(RPC_SCOPE, 
                  FIND_FUNCTION_IN_SEARCH_PATH, 
                  params, 
                  requestCallback);
   }


   public void getSearchPathFunctionDefinition(
         String name,
         String namespace,
         ServerRequestCallback<SearchPathFunctionDefinition> requestCallback)
   {
      JSONArray params = new JSONArray();
      params.set(0, new JSONString(name));
      params.set(1, new JSONString(namespace));
      sendRequest(RPC_SCOPE, 
                  GET_SEARCH_PATH_FUNCTION_DEFINITION, 
                  params, 
                  requestCallback);
   }
   
   public void getMethodDefinition(
         String name,
         ServerRequestCallback<SearchPathFunctionDefinition> requestCallback)
   {
      sendRequest(RPC_SCOPE, GET_METHOD_DEFINITION, name, requestCallback);
   }

   public void consoleInput(String consoleInput,
                            ServerRequestCallback<Void> requestCallback)
   {
      sendRequest(RPC_SCOPE, CONSOLE_INPUT, consoleInput, requestCallback);
   }
   
   public void resetConsoleActions(ServerRequestCallback<Void> requestCallback)
   {
      sendRequest(RPC_SCOPE, RESET_CONSOLE_ACTIONS, requestCallback);
   }

   public void processStart(String handle,
                            ServerRequestCallback<Void> requestCallback)
   {
      sendRequest(RPC_SCOPE, PROCESS_START, handle, requestCallback);
   }

   @Override
   public void processInterrupt(String handle,
                                ServerRequestCallback<Void> requestCallback)
   {
      sendRequest(RPC_SCOPE, PROCESS_INTERRUPT, handle, requestCallback);
   }
   
   @Override
   public void processReap(String handle,
                           ServerRequestCallback<Void> requestCallback)
   {
      sendRequest(RPC_SCOPE, PROCESS_REAP, handle, requestCallback);
   }

   @Override
   public void processWriteStdin(String handle,
                                 ShellInput input,
                                 ServerRequestCallback<Void> requestCallback)
   {
      JSONArray params = new JSONArray();
      params.set(0, new JSONString(handle));
      params.set(1, new JSONObject(input));
      sendRequest(RPC_SCOPE, PROCESS_WRITE_STDIN, params, requestCallback);
   }


   public void interrupt(ServerRequestCallback<Void> requestCallback)
   {
      sendRequest(RPC_SCOPE, INTERRUPT, requestCallback);
   }
   
   public void abort(String nextProj,
                     ServerRequestCallback<Void> requestCallback)
   {
      JSONArray params = new JSONArray();
      params.set(0, new JSONString(StringUtil.notNull(nextProj)));
      sendRequest(RPC_SCOPE, ABORT, params, requestCallback);
   }
   
   public void goToCppDefinition(
                  String docPath, 
                  int line, 
                  int column,
                  ServerRequestCallback<CppSourceLocation> requestCallback)
   {
      JSONArray params = new JSONArray();
      params.set(0, new JSONString(docPath));
      params.set(1, new JSONNumber(line));
      params.set(2, new JSONNumber(column));
      sendRequest(RPC_SCOPE, "go_to_cpp_definition", params, requestCallback);
   }
   
   public void findCppUsages(
                  String docPath,
                  int line,
                  int column,
                  ServerRequestCallback<Void> requestCallback)
   {
      JSONArray params = new JSONArray();
      params.set(0, new JSONString(docPath));
      params.set(1, new JSONNumber(line));
      params.set(2, new JSONNumber(column));
      sendRequest(RPC_SCOPE, "find_cpp_usages", params, requestCallback);
   }
   
   public void getCppCompletions(
                  String docPath,
                  int line, 
                  int column,
                  String userText,
                  ServerRequestCallback<CppCompletionResult> requestCallback)
   {
      JSONArray params = new JSONArray();
      params.set(0, new JSONString(docPath));
      params.set(1, new JSONNumber(line));
      params.set(2, new JSONNumber(column));
      params.set(3,  new JSONString(userText));
      sendRequest(RPC_SCOPE, "get_cpp_completions", params, requestCallback);
   }
   
   public void getCppDiagnostics(
                 String docPath,
                 ServerRequestCallback<JsArray<CppDiagnostic>> requestCallback)
   {
      sendRequest(RPC_SCOPE, "get_cpp_diagnostics", docPath, requestCallback);
   }
   
   public void printCppCompletions(String docId, 
                                   String docPath, 
                                   String docContents,
                                   boolean docDirty,
                                   int line, 
                                   int column,
                                   ServerRequestCallback<Void> requestCallback)
   {
      JSONArray params = new JSONArray();
      params.set(0, new JSONString(docId));
      params.set(1, new JSONString(docPath));
      params.set(2, new JSONString(docContents));
      params.set(3,  JSONBoolean.getInstance(docDirty));
      params.set(4, new JSONNumber(line));
      params.set(5, new JSONNumber(column));
      sendRequest(RPC_SCOPE, "print_cpp_completions", params, requestCallback);
   }
   
   public void isFunction(
         String functionString,
         String envString,
         ServerRequestCallback<Boolean> requestCallback)
   {
      JSONArray params = new JSONArray();
      params.set(0, new JSONString(functionString));
      params.set(1, new JSONString(envString));
      sendRequest(RPC_SCOPE, IS_FUNCTION, params, requestCallback);
   }
   
   public void getDplyrJoinCompletionsString(
         String token,
         String string,
         String cursorPos,
         ServerRequestCallback<Completions> requestCallback)
   {
      JSONArray params = new JSONArray();
      params.set(0, new JSONString(token));
      params.set(1, new JSONString(string));
      params.set(2, new JSONString(cursorPos));
      sendRequest(
            RPC_SCOPE,
            GET_DPLYR_JOIN_COMPLETIONS_STRING,
            params,
            requestCallback);
   }
   
   public void getDplyrJoinCompletions(
         String token,
         String leftDataName,
         String rightDataName,
         String verb,
         String cursorPos,
         ServerRequestCallback<Completions> requestCallback)
   {
      JSONArray params = new JSONArray();
      params.set(0, new JSONString(token));
      params.set(1, new JSONString(leftDataName));
      params.set(2, new JSONString(rightDataName));
      params.set(3, new JSONString(verb));
      params.set(4, new JSONString(cursorPos));
      sendRequest(
            RPC_SCOPE,
            GET_DPLYR_JOIN_COMPLETIONS,
            params,
            requestCallback);
   }
   
   public void getArgs(String name,
                       String source,
                       ServerRequestCallback<String> requestCallback)
   {
      JSONArray params = new JSONArray();
      params.set(0, new JSONString(name));
      params.set(1, new JSONString(source));
      sendRequest(
            RPC_SCOPE,
            GET_ARGS,
            params,
            requestCallback);
   }
   
   public void saveSnippets(JsArray<SnippetData> snippets,
                            ServerRequestCallback<Void> callback)
   {
      sendRequest(RPC_SCOPE, "save_snippets", snippets, callback);
   }
   
   public void getCompletions(
         String token,
         List<String> assocData,
         List<Integer> dataType,
         List<Integer> numCommas,
         String chainObjectName,
         String functionCallString,
         JsArrayString additionalArgs,
         JsArrayString excludeArgs,
         boolean excludeArgsFromObject,
         String filePath,
         String documentId,
         ServerRequestCallback<Completions> requestCallback)
   {
      JSONArray params = new JSONArray();
      params.set(0, new JSONString(token));
      setArrayString(params, 1, assocData);
      setArrayNumber(params, 2, dataType);
      setArrayNumber(params, 3, numCommas);
      params.set(4, new JSONString(chainObjectName));
      params.set(5, new JSONString(functionCallString));
      setArrayString(params, 6, additionalArgs);
      setArrayString(params, 7, excludeArgs);
      params.set(8, JSONBoolean.getInstance(excludeArgsFromObject));
      params.set(9, new JSONString(filePath));
      params.set(10, new JSONString(documentId));
      
      sendRequest(RPC_SCOPE,
                  GET_COMPLETIONS,
                  params,
                  requestCallback);
   }
   
   public void getHelpAtCursor(String line, int cursorPos,
                               ServerRequestCallback<Void> requestCallback)
   {
      JSONArray params = new JSONArray();
      params.set(0, new JSONString(line));
      params.set(1, new JSONNumber(cursorPos));
      sendRequest(RPC_SCOPE,
                  GET_HELP_AT_CURSOR,
                  params,
                  requestCallback) ;
   }
   
   public void removeAllObjects(boolean includeHidden,
                                ServerRequestCallback<Void> requestCallback)
   {
      sendRequest(RPC_SCOPE,
                  REMOVE_ALL_OBJECTS,
                  includeHidden,
                  requestCallback);
   }

   @Override
   public void removeObjects(List<String> objectNames,
                             ServerRequestCallback<Void> requestCallback)
   {
      JSONArray params = new JSONArray();
      params.set(0, JSONUtils.toJSONStringArray(objectNames));
      sendRequest(RPC_SCOPE,
                  REMOVE_OBJECTS,
                  params,
                  requestCallback);
   }

   public void downloadDataFile(
                  String dataFileUrl,
                  ServerRequestCallback<DownloadInfo> requestCallback)
   {
      sendRequest(RPC_SCOPE,
                  DOWNLOAD_DATA_FILE,
                  dataFileUrl,
                  requestCallback);
   }

   public void getDataPreview(String dataFilePath,
                              ServerRequestCallback<DataPreviewResult> requestCallback)
   {
      sendRequest(RPC_SCOPE,
                  GET_DATA_PREVIEW,
                  dataFilePath,
                  requestCallback);
   }

   public void getOutputPreview(String dataFilePath,
                                boolean heading,
                                String separator,
                                String decimal,
                                String quote,
                                ServerRequestCallback<DataPreviewResult> requestCallback)
   {
      JSONArray params = new JSONArray();
      params.set(0, new JSONString(dataFilePath));
      params.set(1, JSONBoolean.getInstance(heading));
      params.set(2, new JSONString(separator));
      params.set(3, new JSONString(decimal));
      params.set(4, new JSONString(quote));

      sendRequest(RPC_SCOPE,
                  GET_OUTPUT_PREVIEW,
                  params,
                  requestCallback);
   }

   public void editCompleted(String text,
                             ServerRequestCallback<Void> requestCallback)
   {
      sendRequest(RPC_SCOPE, EDIT_COMPLETED, text, requestCallback);
   }
   
   public void chooseFileCompleted(String file, 
                                   ServerRequestCallback<Void> requestCallback)
   {
      sendRequest(RPC_SCOPE, CHOOSE_FILE_COMPLETED, file, requestCallback);
   }


   public void getPackageState(
         boolean manual,
         ServerRequestCallback<PackageState> requestCallback)
   {
      JSONArray params = new JSONArray();
      params.set(0, JSONBoolean.getInstance(manual));
      sendRequest(RPC_SCOPE, GET_PACKAGE_STATE, params, requestCallback);
   }
   
   public void getPackageInstallContext(
               ServerRequestCallback<PackageInstallContext> requestCallback)
   {
      sendRequest(RPC_SCOPE, GET_PACKAGE_INSTALL_CONTEXT, requestCallback);
   }
   
   public void isPackageLoaded(
                       String packageName,
                       String libName,
                       ServerRequestCallback<Boolean> requestCallback)
   {
      JSONArray params = new JSONArray();
      params.set(0, new JSONString(packageName));
      params.set(1, new JSONString(libName));
      sendRequest(RPC_SCOPE, IS_PACKAGE_LOADED, params, requestCallback);
   }
   
   public void availablePackages(
         String repository,
         ServerRequestCallback<JsArrayString> requestCallback)
   {
      sendRequest(RPC_SCOPE, AVAILABLE_PACKAGES, repository, requestCallback);
   }
   
   public void checkForPackageUpdates(
         ServerRequestCallback<JsArray<PackageUpdate>> requestCallback)
   {
      sendRequest(RPC_SCOPE, CHECK_FOR_PACKAGE_UPDATES, requestCallback);
   }
   
   public void initDefaultUserLibrary(
                              ServerRequestCallback<Void> requestCallback)
   {
      sendRequest(RPC_SCOPE, INIT_DEFAULT_USER_LIBRARY, requestCallback);
   }
   
   public void loadedPackageUpdatesRequired(
                              List<String> packages,
                              ServerRequestCallback<Boolean> requestCallback)
   {
      JSONArray params = new JSONArray();
      params.set(0, new JSONArray(JsUtil.toJsArrayString(packages)));
      sendRequest(RPC_SCOPE, 
                  LOADED_PACKAGE_UPDATES_REQUIRED, 
                  params, 
                  requestCallback);
   }
   
   public void ignoreNextLoadedPackageCheck(
                              ServerRequestCallback<Void> requestCallback)
   {
      sendRequest(RPC_SCOPE, IGNORE_NEXT_LOADED_PACKAGE_CHECK, requestCallback);
   }

   public void setCRANMirror(CRANMirror mirror,
                             ServerRequestCallback<Void> requestCallback)
   {
      sendRequest(RPC_SCOPE, SET_CRAN_MIRROR, mirror, requestCallback);
   }
   
   public void getCRANMirrors(
                  ServerRequestCallback<JsArray<CRANMirror>> requestCallback)
   {
      sendRequest(RPC_SCOPE, GET_CRAN_MIRRORS, requestCallback);
   }
   
   public void suggestTopics(String prefix,
                             ServerRequestCallback<JsArrayString> requestCallback)
   {
      sendRequest(RPC_SCOPE, "suggest_topics", prefix, requestCallback);
   }

   public void getHelp(String topic,
                       String packageName,
                       int options,
                       ServerRequestCallback<HelpInfo> requestCallback)
   {
      JSONArray params = new JSONArray();
      params.set(0, new JSONString(topic));
      if (packageName != null)
         params.set(1, new JSONString(packageName));
      else
         params.set(1, JSONNull.getInstance());
      params.set(2, new JSONNumber(options));
      
      sendRequest(RPC_SCOPE, GET_HELP, params, requestCallback);
   }
   
   public void showHelpTopic(String what, String from, int type)
   {
      JSONArray params = new JSONArray() ;
      params.set(0, new JSONString(what)) ;
      params.set(1, from != null 
                       ? new JSONString(from)
                       : JSONNull.getInstance()) ;
      params.set(2, new JSONNumber(type));
      
      sendRequest(RPC_SCOPE,
                  SHOW_HELP_TOPIC,
                  params,
                  null) ;
   }
   
   public void search(String query, 
                      ServerRequestCallback<JsArrayString> requestCallback)
   {
      sendRequest(RPC_SCOPE,
                  SEARCH,
                  query,
                  requestCallback) ;
   }
   
   @Override
   public void stat(String path,
                    ServerRequestCallback<FileSystemItem> requestCallback)
   {
      sendRequest(RPC_SCOPE, STAT, path, requestCallback);
   }
   
   @Override
   public void isTextFile(String path,
                          ServerRequestCallback<Boolean> requestCallback)
   {
      sendRequest(RPC_SCOPE, IS_TEXT_FILE, path, requestCallback);
   }
   
   @Override
   public void getFileContents(String path,
                               String encoding,
                               ServerRequestCallback<String> requestCallback)
   {
      JSONArray paramArray = new JSONArray();
      paramArray.set(0, new JSONString(path));
      paramArray.set(1, new JSONString(encoding));
      
      sendRequest(RPC_SCOPE, "get_file_contents", paramArray, requestCallback);
   }

   @Override
   public void listFiles(
                  FileSystemItem directory,
                  boolean monitor,
                  ServerRequestCallback<JsArray<FileSystemItem>> requestCallback)
   {
      JSONArray paramArray = new JSONArray();
      paramArray.set(0, new JSONString(directory.getPath()));
      paramArray.set(1, JSONBoolean.getInstance(monitor));
      
      sendRequest(RPC_SCOPE, 
                  LIST_FILES, 
                  paramArray, 
                  requestCallback);    
   }

   public void listAllFiles(String path,
                            String pattern,
                            ServerRequestCallback<JsArrayString> requestCallback)
   {
      JSONArray params = new JSONArray();
      params.set(0, new JSONString(path));
      params.set(1, new JSONString(pattern));
      sendRequest(RPC_SCOPE,
                  LIST_ALL_FILES,
                  params,
                  requestCallback);
   }

   public void createFolder(FileSystemItem folder,
                            ServerRequestCallback<Void> requestCallback)
   {
      sendRequest(RPC_SCOPE, 
                  CREATE_FOLDER, 
                  folder.getPath(), 
                  requestCallback);
   }

   public void deleteFiles(ArrayList<FileSystemItem> files,
                           ServerRequestCallback<Void> requestCallback)
   {
      JSONArray paramArray = new JSONArray();
      JSONArray pathArray = new JSONArray();
      for (int i=0; i<files.size(); i++)
         pathArray.set(i, new JSONString(files.get(i).getPath()));
      paramArray.set(0, pathArray);

      sendRequest(RPC_SCOPE, DELETE_FILES, paramArray, requestCallback);
   }
   
   public void copyFile(FileSystemItem sourceFile,
                        FileSystemItem targetFile,
                        boolean ovewrite,
                        ServerRequestCallback<Void> requestCallback)
   {
      JSONArray paramArray = new JSONArray();
      paramArray.set(0, new JSONString(sourceFile.getPath()));
      paramArray.set(1, new JSONString(targetFile.getPath()));
      paramArray.set(2, JSONBoolean.getInstance(ovewrite));
      
      sendRequest(RPC_SCOPE, COPY_FILE, paramArray, requestCallback);
   }


   public void moveFiles(ArrayList<FileSystemItem> files,
                         FileSystemItem targetDirectory,
                         ServerRequestCallback<Void> requestCallback)
   {
      JSONArray paramArray = new JSONArray();

      JSONArray pathArray = new JSONArray();
      for (int i=0; i<files.size(); i++)
         pathArray.set(i, new JSONString(files.get(i).getPath()));

      paramArray.set(0, pathArray);
      paramArray.set(1, new JSONString(targetDirectory.getPath()));

      sendRequest(RPC_SCOPE, MOVE_FILES, paramArray, requestCallback);
   }

   public void renameFile(FileSystemItem file, 
                          FileSystemItem targetFile,
                          ServerRequestCallback<Void> requestCallback)
   {
      JSONArray paramArray = new JSONArray();
      paramArray.set(0, new JSONString(file.getPath()));
      paramArray.set(1, new JSONString(targetFile.getPath()));

      sendRequest(RPC_SCOPE, RENAME_FILE, paramArray, requestCallback);
   }

   public String getFileUrl(FileSystemItem file)
   {
      if (Desktop.isDesktop())
      {
         return Desktop.getFrame().getUriForPath(file.getPath());
      }
      
      if (!file.isDirectory())
      {
         if (file.isWithinHome())
         {
            return getApplicationURL(FILES_SCOPE) + "/" + file.homeRelativePath();
         }
         else
         {
            String url = getApplicationURL(FILE_SHOW);
            url += "?path=" + URL.encodeQueryString(file.getPath());
            return url;
         }  
      }
      else
      {
         return null;
      }
   }
   
   // get file upload base url
   public String getFileUploadUrl()
   {
      return getApplicationURL(UPLOAD_SCOPE);
   }
      
   public void completeUpload(FileUploadToken token,
                              boolean commit,
                              ServerRequestCallback<Void> requestCallback)
   {
      JSONArray paramArray = new JSONArray();
      paramArray.set(0, new JSONObject(token));
      paramArray.set(1, JSONBoolean.getInstance(commit));
      sendRequest(RPC_SCOPE, COMPLETE_UPLOAD, paramArray, requestCallback);
   }
   
   public String getFileExportUrl(String name, FileSystemItem file)
   {
      return getApplicationURL(EXPORT_SCOPE) + "/" + URL.encodePathSegment(name) + "?" +
         "name=" + URL.encodeQueryString(name) + "&" +
         "file=" + URL.encodeQueryString(file.getPath());
   }
   
   
   public String getFileExportUrl(String name,
                                  FileSystemItem parentDirectory,
                                  ArrayList<String> filenames)
   {
      // build url params for files
      StringBuilder files = new StringBuilder();
      for (int i = 0; i<filenames.size(); i++)
      {
         files.append("file").append(i).append("=");
         files.append(URL.encodeQueryString(filenames.get(i)));
         files.append("&");
      }
         
      // return url
      return getApplicationURL(EXPORT_SCOPE) + "/" + URL.encodePathSegment(name) + "?" +
        "name=" + URL.encodeQueryString(name) + "&" +
        "parent=" + URL.encodeQueryString(parentDirectory.getPath()) + "&" +
         files.toString();
   }
   
   
   // get graphics url
   public String getGraphicsUrl(String filename)
   {
      return getApplicationURL(GRAPHICS_SCOPE) + "/" + filename;
   }
   
   public String getPlotExportUrl(String type, 
                                  int width, 
                                  int height, 
                                  boolean attachment)
   {
      // build preview URL
      String previewURL = getGraphicsUrl("plot." + type);
      previewURL += "?";
      previewURL += "width=" + width;
      previewURL += "&";
      previewURL += "height=" + height;
      // append random number to default over-aggressive image caching
      // by browsers
      previewURL += "&randomizer=" + Random.nextInt();
      if (attachment)
         previewURL += "&attachment=1";
      
      return previewURL;
   }
   
   public void nextPlot(ServerRequestCallback<Void> requestCallback)
   {
      sendRequest(RPC_SCOPE, NEXT_PLOT, requestCallback);
   }
   
   public void previousPlot(ServerRequestCallback<Void> requestCallback)
   {
      sendRequest(RPC_SCOPE, PREVIOUS_PLOT, requestCallback);
   }
   
   public void removePlot(ServerRequestCallback<Void> requestCallback)
   {
      sendRequest(RPC_SCOPE, REMOVE_PLOT, requestCallback);
   }
   
   public void clearPlots(ServerRequestCallback<Void> requestCallback)
   {
      sendRequest(RPC_SCOPE, CLEAR_PLOTS, requestCallback);
   }
   
   public void refreshPlot(ServerRequestCallback<Void> requestCallback)
   {
      sendRequest(RPC_SCOPE, REFRESH_PLOT, requestCallback);
   }
   
   public void savePlotAs(FileSystemItem file,
                          String format,
                          int width,
                          int height,
                          boolean overwrite,
                          ServerRequestCallback<Bool> requestCallback)
   {
      JSONArray params = new JSONArray();
      params.set(0, new JSONString(file.getPath()));
      params.set(1, new JSONString(format));
      params.set(2, new JSONNumber(width));
      params.set(3, new JSONNumber(height));
      params.set(4, JSONBoolean.getInstance(overwrite));
      sendRequest(RPC_SCOPE, SAVE_PLOT_AS, params, requestCallback);
   }
   
   public void savePlotAsPdf(FileSystemItem file,
                             double widthInches,
                             double heightInches,
                             boolean useCairoPdf,
                             boolean overwrite,
                             ServerRequestCallback<Bool> requestCallback)
   {
      JSONArray params = new JSONArray();
      params.set(0, new JSONString(file.getPath()));
      params.set(1, new JSONNumber(widthInches));
      params.set(2, new JSONNumber(heightInches));
      params.set(3, JSONBoolean.getInstance(useCairoPdf));
      params.set(4, JSONBoolean.getInstance(overwrite));
      sendRequest(RPC_SCOPE, SAVE_PLOT_AS_PDF, params, requestCallback);
   }
   
   public void copyPlotToClipboardMetafile(
                              int width, 
                              int height,
                              ServerRequestCallback<Void> requestCallback)
   {
      JSONArray params = new JSONArray();
      params.set(0, new JSONNumber(width));
      params.set(1, new JSONNumber(height));
      sendRequest(RPC_SCOPE, 
                  COPY_PLOT_TO_CLIPBOARD_METAFILE, 
                  params, 
                  requestCallback);
   }
   
   @Override
   public void copyPlotToCocoaPasteboard(
                                 int width, 
                                 int height,
                                 ServerRequestCallback<Void> requestCallback)
   {
      JSONArray params = new JSONArray();
      params.set(0, new JSONNumber(width));
      params.set(1, new JSONNumber(height));
      sendRequest(RPC_SCOPE, 
                  COPY_PLOT_TO_COCOA_PASTEBOARD, 
                  params, 
                  requestCallback);
   }
   
   public void getUniqueSavePlotStem(String directory,
                                  ServerRequestCallback<String> requestCallback)
   {
      sendRequest(RPC_SCOPE, GET_UNIQUE_SAVE_PLOT_STEM, directory, requestCallback);
   }
   
   public void getSavePlotContext(
                  String directory,
                  ServerRequestCallback<SavePlotAsImageContext> requestCallback)
   {
      sendRequest(RPC_SCOPE, 
                  GET_SAVE_PLOT_CONTEXT, 
                  directory, 
                  requestCallback);
   }

   public void locatorCompleted(Point point,
                                ServerRequestCallback<Void> requestCallback)
   {
      sendRequest(RPC_SCOPE, LOCATOR_COMPLETED, point, requestCallback);
   }
   
   public void setManipulatorValues(JSONObject values,
                                    ServerRequestCallback<Void> requestCallback)
   {
      JSONArray params = new JSONArray();
      params.set(0, values);
      sendRequest(RPC_SCOPE, SET_MANIPULATOR_VALUES, params, requestCallback);
   }
   
   public void manipulatorPlotClicked(
                                 int x, 
                                 int y, 
                                 ServerRequestCallback<Void> requestCallback)
   {
      JSONArray params = new JSONArray();
      params.set(0, new JSONNumber(x));
      params.set(1, new JSONNumber(y));
      sendRequest(RPC_SCOPE, MANIPULATOR_PLOT_CLICKED, params, requestCallback);
   }
   
   public void getNewProjectContext(
                        ServerRequestCallback<NewProjectContext> callback)
   {
      sendRequest(RPC_SCOPE, GET_NEW_PROJECT_CONTEXT, callback);
   }
   
   @Override
   public void executeRCode(String code,
                            ServerRequestCallback<String> requestCallback)
   {
      JSONArray params = new JSONArray();
      params.set(0,  new JSONString(code));
      sendRequest(RPC_SCOPE, EXECUTE_R_CODE, params, requestCallback);
   }
   
   public void createProject(String projectFile,
                             NewPackageOptions newPackageOptions,
                             NewShinyAppOptions newShinyAppOptions,
                             ServerRequestCallback<Void> requestCallback)
   {
      JSONArray params = new JSONArray();
      params.set(0, new JSONString(projectFile));
      params.set(1, newPackageOptions != null ?
               new JSONObject(newPackageOptions) : JSONNull.getInstance());
      params.set(2, newShinyAppOptions != null ?
            new JSONObject(newShinyAppOptions) : JSONNull.getInstance());
      sendRequest(RPC_SCOPE, CREATE_PROJECT, params, requestCallback);
   }
   
   public void packageSkeleton(String packageName,
                               String packageDirectory,
                               JsArrayString sourceFiles,
                               boolean usingRcpp,
                               ServerRequestCallback<RResult<Void>> requestCallback)
   {
      JSONArray params = new JSONArray();
      params.set(0, new JSONString(packageName));
      params.set(1, new JSONString(packageDirectory));
      setArrayString(params, 2, sourceFiles);
      params.set(3, JSONBoolean.getInstance(usingRcpp));
      
      sendRequest(RPC_SCOPE, PACKAGE_SKELETON, params, requestCallback);
   }
   
   public void readProjectOptions(ServerRequestCallback<RProjectOptions> callback)
   {
      sendRequest(RPC_SCOPE, READ_PROJECT_OPTIONS, callback);
   }
   
   public void writeProjectOptions(RProjectOptions options,
                                  ServerRequestCallback<Void> callback)
   {
      sendRequest(RPC_SCOPE, WRITE_PROJECT_OPTIONS, options, callback);
   }
   
   public void writeProjectVcsOptions(RProjectVcsOptions options,
                                      ServerRequestCallback<Void> callback)
   {
      sendRequest(RPC_SCOPE, WRITE_PROJECT_VCS_OPTIONS, options, callback);
   }
   
   public void newDocument(String filetype,
                           String contents,
                           JsObject properties,
                           ServerRequestCallback<SourceDocument> requestCallback)
   {
      JSONArray params = new JSONArray();
      params.set(0, new JSONString(filetype));
      params.set(1, contents != null ? new JSONString(contents) :
                                       JSONNull.getInstance()); 
      params.set(2, new JSONObject(properties));
      sendRequest(RPC_SCOPE, NEW_DOCUMENT, params, requestCallback);
   }

   public void openDocument(String path,
                            String filetype,
                            String encoding,
                            ServerRequestCallback<SourceDocument> requestCallback)
   {
      JSONArray params = new JSONArray();
      params.set(0, new JSONString(path));
      params.set(1, new JSONString(filetype));
      params.set(2, encoding != null ? new JSONString(encoding) 
                                     : JSONNull.getInstance());
      sendRequest(RPC_SCOPE, OPEN_DOCUMENT, params, requestCallback);
   }

   public void saveDocument(String id,
                            String path,
                            String fileType,
                            String encoding,
                            String foldSpec,
                            String contents,
                            ServerRequestCallback<String> requestCallback)
   {
      JSONArray params = new JSONArray();
      params.set(0, new JSONString(id));
      params.set(1, path == null ? JSONNull.getInstance() : new JSONString(path));
      params.set(2, fileType == null ? JSONNull.getInstance() : new JSONString(fileType));
      params.set(3, encoding == null ? JSONNull.getInstance() : new JSONString(encoding));
      params.set(4, new JSONString(StringUtil.notNull(foldSpec)));
      params.set(5, new JSONString(contents));
      sendRequest(RPC_SCOPE, SAVE_DOCUMENT, params, requestCallback);
   }

   public void saveDocumentDiff(String id,
                                String path,
                                String fileType,
                                String encoding,
                                String foldSpec,
                                String replacement,
                                int offset,
                                int length,
                                String hash,
                                ServerRequestCallback<String> requestCallback)
   {
      JSONArray params = new JSONArray();
      params.set(0, new JSONString(id));
      params.set(1, path == null ? JSONNull.getInstance() : new JSONString(path));
      params.set(2, fileType == null ? JSONNull.getInstance() : new JSONString(fileType));
      params.set(3, encoding == null ? JSONNull.getInstance() : new JSONString(encoding));
      params.set(4, new JSONString(StringUtil.notNull(foldSpec)));
      params.set(5, new JSONString(replacement));
      params.set(6, new JSONNumber(offset));
      params.set(7, new JSONNumber(length));
      params.set(8, new JSONString(hash));
      sendRequest(RPC_SCOPE, SAVE_DOCUMENT_DIFF, params, requestCallback);
   }

   public void checkForExternalEdit(
         String id,
         ServerRequestCallback<CheckForExternalEditResult> requestCallback)
   {
      sendRequest(RPC_SCOPE, CHECK_FOR_EXTERNAL_EDIT, id, requestCallback);
   }

   public void ignoreExternalEdit(String id,
                                  ServerRequestCallback<Void> requestCallback)
   {
      sendRequest(RPC_SCOPE, IGNORE_EXTERNAL_EDIT, id, requestCallback);
   }

   public void closeDocument(String id,
                             ServerRequestCallback<Void> requestCallback)
   {
      sendRequest(RPC_SCOPE, CLOSE_DOCUMENT, id, requestCallback);
   }

   public void closeAllDocuments(ServerRequestCallback<Void> requestCallback)
   {
      sendRequest(RPC_SCOPE, CLOSE_ALL_DOCUMENTS, requestCallback);
   }
   
   public void getSourceTemplate(String name,
                                 String template,
                                 ServerRequestCallback<String> requestCallback)
   {
      JSONArray params = new JSONArray();
      params.set(0, new JSONString(name));
      params.set(1, new JSONString(template));
      sendRequest(RPC_SCOPE, GET_SOURCE_TEMPLATE, params, requestCallback);
   }
   
   public void createRdShell(
                        String name,
                        String type,
                        ServerRequestCallback<RdShellResult> requestCallback)
   {
      JSONArray params = new JSONArray();
      params.set(0, new JSONString(name));
      params.set(1, new JSONString(type));
      sendRequest(RPC_SCOPE, CREATE_RD_SHELL, params, requestCallback);
   }

   public void setSourceDocumentOnSave(String id,
                                       boolean shouldSourceOnSave,
                                       ServerRequestCallback<Void> requestCallback)
   {
      JSONArray params = new JSONArray();
      params.set(0, new JSONString(id));
      params.set(1, JSONBoolean.getInstance(shouldSourceOnSave));
      sendRequest(RPC_SCOPE,
                  SET_SOURCE_DOCUMENT_ON_SAVE,
                  params,
                  requestCallback);
   }
   
   public void setDocOrder(List<String> ids, 
                           ServerRequestCallback<Void> requestCallback)
   {
      JSONArray params = new JSONArray();
      
      params.set(0, JSONUtils.toJSONStringArray(ids));
      sendRequest(RPC_SCOPE, 
                  SET_DOC_ORDER, 
                  params,
                  requestCallback);
   }

   public void getTexCapabilities(
                  ServerRequestCallback<TexCapabilities> requestCallback)
   {
      sendRequest(RPC_SCOPE,
                  GET_TEX_CAPABILITIES,
                  requestCallback);
   }
   
   public void getChunkOptions(
                       String weaveType,
                       ServerRequestCallback<RnwChunkOptions> requestCallback)
   {
      sendRequest(RPC_SCOPE, GET_CHUNK_OPTIONS, weaveType, requestCallback);
   }
   
   public String getProgressUrl(String message)
   {
      String url = getApplicationURL(SOURCE_SCOPE + "/" + "progress");
      url += "?message=" + URL.encodeQueryString(message);
      return url;
   }
   
  
   public void saveActiveDocument(String contents,
                                  boolean sweave,
                                  String rnwWeave,
                                  ServerRequestCallback<Void> requestCallback)
   {
      JSONArray params = new JSONArray();
      params.set(0, new JSONString(contents));
      params.set(1, JSONBoolean.getInstance(sweave));
      params.set(2, new JSONString(rnwWeave));

      sendRequest(RPC_SCOPE,
                  SAVE_ACTIVE_DOCUMENT,
                  params,
                  requestCallback);
   }

   public void modifyDocumentProperties(
         String id,
         HashMap<String, String> properties,
         ServerRequestCallback<Void> requestCallback)
   {
      JSONObject obj = new JSONObject();
      for (Map.Entry<String, String> entry : properties.entrySet())
      {
         obj.put(entry.getKey(), entry.getValue() == null 
                                 ? JSONNull.getInstance()
                                 : new JSONString(entry.getValue()));
      }

      JSONArray params = new JSONArray();
      params.set(0, new JSONString(id));
      params.set(1, obj);

      sendRequest(RPC_SCOPE, MODIFY_DOCUMENT_PROPERTIES, params, requestCallback);
   }

   public void getDocumentProperties(
         String path,
         ServerRequestCallback<JsObject> requestCallback)
   {
      JSONArray params = new JSONArray();
      params.set(0, new JSONString(path));

      sendRequest(RPC_SCOPE, GET_DOCUMENT_PROPERTIES, params, requestCallback);
   }

   public void revertDocument(String id,
                              String fileType,
                              ServerRequestCallback<SourceDocument> requestCallback)
   {
      JSONArray params = new JSONArray();
      params.set(0, new JSONString(id));
      params.set(1, new JSONString(fileType));
      sendRequest(RPC_SCOPE, REVERT_DOCUMENT, params, requestCallback);
   }
   
   public void reopenWithEncoding(String id,
                              String encoding,
                              ServerRequestCallback<SourceDocument> requestCallback)
   {
      JSONArray params = new JSONArray();
      params.set(0, new JSONString(id));
      params.set(1, new JSONString(encoding));
      sendRequest(RPC_SCOPE, REOPEN_WITH_ENCODING, params, requestCallback);
   }

   public void removeContentUrl(String contentUrl,
                                ServerRequestCallback<Void> requestCallback)
   {
      sendRequest(RPC_SCOPE, REMOVE_CONTENT_URL, contentUrl, requestCallback);
   }

   public void removeCachedData(String cacheKey,
                                ServerRequestCallback<Void> requestCallback)
   {
      sendRequest(RPC_SCOPE, REMOVE_CACHED_DATA, cacheKey, requestCallback);
   }

   public void duplicateDataView(String caption, String envName,
         String objName, String cacheKey,
         ServerRequestCallback<DataItem> requestCallback)
   {
      
      JSONArray params = new JSONArray();
      params.set(0, new JSONString(caption));
      params.set(1, new JSONString(envName));
      params.set(2, new JSONString(objName));
      params.set(3, new JSONString(cacheKey));
      sendRequest(RPC_SCOPE, DUPLICATE_DATA_VIEW, params, requestCallback);
   }
   
   public void ensureFileExists(String path,
                                ServerRequestCallback<Boolean> requestCallback)
   {
      JSONArray params = new JSONArray();
      params.set(0, new JSONString(path));
      sendRequest(RPC_SCOPE, ENSURE_FILE_EXISTS, params, requestCallback);
   }

   public void detectFreeVars(String code,
                              ServerRequestCallback<JsArrayString> requestCallback)
   {
      sendRequest(RPC_SCOPE, DETECT_FREE_VARS, code, requestCallback);
   }

   public void iconvlist(ServerRequestCallback<IconvListResult> requestCallback)
   {
      sendRequest(RPC_SCOPE, ICONVLIST, requestCallback);      
   }

   @Override
   public void createNotebook(
                 CompileNotebookOptions options,
                 ServerRequestCallback<CompileNotebookResult> requestCallback)
   {
      sendRequest(RPC_SCOPE, "create_notebook", options, requestCallback);
   }
   
   @Override
   public void isReadOnlyFile(String path, 
                              ServerRequestCallback<Boolean> requestCallback)
   {
      sendRequest(RPC_SCOPE, "is_read_only_file", path, requestCallback);
   }
   
   @Override
   public void getScriptRunCommand(String interpreter,
                                   String path,
                                   ServerRequestCallback<String> callback)
   {
      JSONArray params = new JSONArray();
      params.set(0, new JSONString(StringUtil.notNull(interpreter)));
      params.set(1, new JSONString(path));
      sendRequest(RPC_SCOPE, "get_script_run_command", params, callback);
   }
   
   @Override
   public void getMinimalSourcePath(String path, 
                                    ServerRequestCallback<String> callback)
   {
      sendRequest(RPC_SCOPE, "get_minimal_source_path", path, callback);
   }

   
   @Override
   public void getShinyCapabilities(
         ServerRequestCallback<ShinyCapabilities> requestCallback)
   {
      sendRequest(RPC_SCOPE, "get_shiny_capabilities", requestCallback);
   }

   public void getRecentHistory(
         long maxItems,
         ServerRequestCallback<RpcObjectList<HistoryEntry>> requestCallback)
   {
      sendRequest(RPC_SCOPE, GET_RECENT_HISTORY, maxItems, requestCallback);
   }
   
   public void getHistoryItems(
         long startIndex, // inclusive
         long endIndex, // exclusive
         ServerRequestCallback<RpcObjectList<HistoryEntry>> requestCallback)
   {
      JSONArray params = new JSONArray();
      params.set(0, new JSONNumber(startIndex));
      params.set(1, new JSONNumber(endIndex));
      sendRequest(RPC_SCOPE, GET_HISTORY_ITEMS, params, requestCallback);
   }
   
   
   public void removeHistoryItems(JsArrayNumber itemIndexes, 
                                  ServerRequestCallback<Void> requestCallback)
   {
      sendRequest(RPC_SCOPE, 
                  REMOVE_HISTORY_ITEMS, 
                  itemIndexes, 
                  requestCallback);
   }
   
  
   public void clearHistory(ServerRequestCallback<Void> requestCallback)
   {
      sendRequest(RPC_SCOPE, CLEAR_HISTORY, requestCallback);
   }
   
   
   public void getHistoryArchiveItems(
         long startIndex, // inclusive
         long endIndex,   // exclusive
         ServerRequestCallback<RpcObjectList<HistoryEntry>> requestCallback)
   {
      JSONArray params = new JSONArray();
      params.set(0, new JSONNumber(startIndex));
      params.set(1, new JSONNumber(endIndex));
      sendRequest(RPC_SCOPE, GET_HISTORY_ARCHIVE_ITEMS, params, requestCallback);
   }
   
  
   public void searchHistoryArchive(
         String query, 
         long maxEntries,
         ServerRequestCallback<RpcObjectList<HistoryEntry>> requestCallback)
   {
      JSONArray params = new JSONArray();
      params.set(0, new JSONString(query));
      params.set(1, new JSONNumber(maxEntries));
      sendRequest(RPC_SCOPE, SEARCH_HISTORY_ARCHIVE, params, requestCallback);
   }
   
   public void searchHistoryArchiveByPrefix(
         String prefix,
         long maxEntries,
         boolean uniqueOnly,
         ServerRequestCallback<RpcObjectList<HistoryEntry>> requestCallback)
   {
      JSONArray params = new JSONArray();
      params.set(0, new JSONString(prefix));
      params.set(1, new JSONNumber(maxEntries));
      params.set(2, JSONBoolean.getInstance(uniqueOnly));
      sendRequest(RPC_SCOPE, SEARCH_HISTORY_ARCHIVE_BY_PREFIX, params, requestCallback);
   }

   public void gitAdd(ArrayList<String> paths,
                      ServerRequestCallback<Void> requestCallback)
   {
      JSONArray jsonPaths = JSONUtils.toJSONStringArray(paths);

      JSONArray params = new JSONArray();
      params.set(0, jsonPaths);
      sendRequest(RPC_SCOPE, GIT_ADD, params, requestCallback);
   }

   public void gitRemove(ArrayList<String> paths,
                         ServerRequestCallback<Void> requestCallback)
   {
      JSONArray jsonPaths = JSONUtils.toJSONStringArray(paths);

      JSONArray params = new JSONArray();
      params.set(0, jsonPaths);
      sendRequest(RPC_SCOPE, GIT_REMOVE, params, requestCallback);
   }

   public void gitDiscard(ArrayList<String> paths,
                          ServerRequestCallback<Void> requestCallback)
   {
      JSONArray jsonPaths = JSONUtils.toJSONStringArray(paths);

      JSONArray params = new JSONArray();
      params.set(0, jsonPaths);
      sendRequest(RPC_SCOPE, GIT_DISCARD, params, requestCallback);
   }

   public void gitRevert(ArrayList<String> paths,
                         ServerRequestCallback<Void> requestCallback)
   {
      JSONArray jsonPaths = JSONUtils.toJSONStringArray(paths);

      JSONArray params = new JSONArray();
      params.set(0, jsonPaths);
      sendRequest(RPC_SCOPE, GIT_REVERT, params, requestCallback);
   }

   public void gitStage(ArrayList<String> paths,
                        ServerRequestCallback<Void> requestCallback)
   {
      JSONArray jsonPaths = JSONUtils.toJSONStringArray(paths);

      JSONArray params = new JSONArray();
      params.set(0, jsonPaths);
      sendRequest(RPC_SCOPE, GIT_STAGE, params, requestCallback);
   }

   public void gitUnstage(ArrayList<String> paths,
                          ServerRequestCallback<Void> requestCallback)
   {
      JSONArray jsonPaths = JSONUtils.toJSONStringArray(paths);

      JSONArray params = new JSONArray();
      params.set(0, jsonPaths);
      sendRequest(RPC_SCOPE, GIT_UNSTAGE, params, requestCallback);
   }

   @Override
   public void gitAllStatus(ServerRequestCallback<AllStatus> requestCallback)
   {
      sendRequest(RPC_SCOPE, GIT_ALL_STATUS, requestCallback);
   }

   @Override
   public void gitFullStatus(ServerRequestCallback<JsArray<StatusAndPathInfo>> requestCallback)
   {
      sendRequest(RPC_SCOPE, GIT_FULL_STATUS, requestCallback);
   }

   @Override
   public void gitListBranches(ServerRequestCallback<BranchesInfo> requestCallback)
   {
      sendRequest(RPC_SCOPE, GIT_LIST_BRANCHES, requestCallback);
   }

   @Override
   public void gitCheckout(String id,
                           ServerRequestCallback<ConsoleProcess> requestCallback)
   {
      sendRequest(RPC_SCOPE, GIT_CHECKOUT, id,
                  new ConsoleProcessCallbackAdapter(requestCallback));
   }

   public void gitCommit(String message,
                         boolean amend,
                         boolean signOff,
                         ServerRequestCallback<ConsoleProcess> requestCallback)
   {
      JSONArray params = new JSONArray();
      params.set(0, new JSONString(message));
      params.set(1, JSONBoolean.getInstance(amend));
      params.set(2, JSONBoolean.getInstance(signOff));
      sendRequest(RPC_SCOPE, GIT_COMMIT, params,
                  new ConsoleProcessCallbackAdapter(requestCallback));
   }

   private class ConsoleProcessCallbackAdapter
         extends ServerRequestCallback<ConsoleProcessInfo>
   {
      private ConsoleProcessCallbackAdapter(
            ServerRequestCallback<ConsoleProcess> callback)
      {
         callback_ = callback;
      }

      @Override
      public void onResponseReceived(ConsoleProcessInfo response)
      {
         pConsoleProcessFactory_.get().connectToProcess(response,
                                                        callback_);
      }

      @Override
      public void onError(ServerError error)
      {
         callback_.onError(error);
      }

      private final ServerRequestCallback<ConsoleProcess> callback_;
   }

   public void gitPush(ServerRequestCallback<ConsoleProcess> requestCallback)
   {
      sendRequest(RPC_SCOPE, GIT_PUSH,
                  new ConsoleProcessCallbackAdapter(requestCallback));
   }

   @Override
   public void vcsClone(VcsCloneOptions options,
                        ServerRequestCallback<ConsoleProcess> requestCallback)
   {
      sendRequest(RPC_SCOPE,
                  VCS_CLONE,
                  options,
                  new ConsoleProcessCallbackAdapter(requestCallback));
   }

   public void gitPull(ServerRequestCallback<ConsoleProcess> requestCallback)
   {
      sendRequest(RPC_SCOPE, GIT_PULL,
                  new ConsoleProcessCallbackAdapter(requestCallback));
   }

   @Override
   public void askpassCompleted(String value, boolean remember,
                                ServerRequestCallback<Void> requestCallback)
   {
      JSONArray params = new JSONArray();
      params.set(0, value == null ? JSONNull.getInstance()
                                  : new JSONString(value));
      params.set(1, JSONBoolean.getInstance(remember));
      sendRequest(RPC_SCOPE, ASKPASS_COMPLETED, params, true, requestCallback);
   }
   
   @Override
   public void createSshKey(CreateKeyOptions options,
                            ServerRequestCallback<CreateKeyResult> request)
   {
      sendRequest(RPC_SCOPE, CREATE_SSH_KEY, options, request);
   }
   

   @Override
   public void gitSshPublicKey(String privateKeyPath,
                               ServerRequestCallback<String> requestCallback)
   {
      sendRequest(RPC_SCOPE,
                  GIT_SSH_PUBLIC_KEY,
                  privateKeyPath,
                  requestCallback);
   }

   @Override
   public void gitHasRepo(String directory,
                          ServerRequestCallback<Boolean> requestCallback)
   {
      sendRequest(RPC_SCOPE, GIT_HAS_REPO, directory, requestCallback);
   }

   @Override
   public void gitInitRepo(String directory,
                           ServerRequestCallback<Void> requestCallback)
   {
      sendRequest(RPC_SCOPE, GIT_INIT_REPO, directory, requestCallback);
   }
   
   @Override
   public void gitGetIgnores(String path, 
                             ServerRequestCallback<ProcessResult> callback)
   {
      sendRequest(RPC_SCOPE, GIT_GET_IGNORES, path, callback);
   }

   @Override
   public void gitSetIgnores(String path,
                             String ignores,
                             ServerRequestCallback<ProcessResult> callback)
   {
      JSONArray params = new JSONArray();
      params.set(0, new JSONString(path));
      params.set(1, new JSONString(ignores));
      sendRequest(RPC_SCOPE, GIT_SET_IGNORES, params, callback);
   }
   
   @Override
   public void gitGithubRemoteUrl(String view, 
                                  String path,
                                  ServerRequestCallback<String> callback)
   {
      JSONArray params = new JSONArray();
      params.set(0, new JSONString(view));
      params.set(1, new JSONString(path));
      sendRequest(RPC_SCOPE, GIT_GITHUB_REMOTE_URL, params, callback);
   }
   
   @Override
   public void gitDiffFile(String path,
                           PatchMode mode,
                           int contextLines,
                           boolean noSizeWarning,
                           ServerRequestCallback<DiffResult> requestCallback)
   {
      JSONArray params = new JSONArray();
      params.set(0, new JSONString(path));
      params.set(1, new JSONNumber(mode.getValue()));
      params.set(2, new JSONNumber(contextLines));
      params.set(3, JSONBoolean.getInstance(noSizeWarning));
      sendRequest(RPC_SCOPE, GIT_DIFF_FILE, params, requestCallback);
   }

   @Override
   public void gitApplyPatch(String patch,
                             PatchMode mode,
                             String sourceEncoding,
                             ServerRequestCallback<Void> requestCallback)
   {
      JSONArray params = new JSONArray();
      params.set(0, new JSONString(patch));
      params.set(1, new JSONNumber(mode.getValue()));
      params.set(2, new JSONString(sourceEncoding));
      sendRequest(RPC_SCOPE, GIT_APPLY_PATCH, params, requestCallback);
   }

   public void gitHistoryCount(String spec,
                               FileSystemItem fileFilter,
                               String searchText,
                               ServerRequestCallback<CommitCount> requestCallback)
   {
      JSONArray params = new JSONArray();
      params.set(0, new JSONString(spec));
      params.set(1, fileFilter != null ? 
                new JSONString(fileFilter.getPath()) : JSONNull.getInstance());
      params.set(2, new JSONString(searchText));
      sendRequest(RPC_SCOPE, GIT_HISTORY_COUNT, params, requestCallback);
   }

   @Override
   public void gitHistory(String spec,
                          FileSystemItem fileFilter,
                          int skip,
                          int maxentries,
                          String searchText,
                          ServerRequestCallback<RpcObjectList<CommitInfo>> requestCallback)
   {
      JSONArray params = new JSONArray();
      params.set(0, new JSONString(spec));
      params.set(1, fileFilter != null ? 
            new JSONString(fileFilter.getPath()) : JSONNull.getInstance());
      params.set(2, new JSONNumber(skip));
      params.set(3, new JSONNumber(maxentries));
      params.set(4, new JSONString(StringUtil.notNull(searchText)));
      sendRequest(RPC_SCOPE, GIT_HISTORY, params, requestCallback);
   }

   @Override
   public void gitShow(String rev,
                       boolean noSizeWarning,
                       ServerRequestCallback<String> requestCallback)
   {
      JSONArray params = new JSONArray();
      params.set(0, new JSONString(rev));
      params.set(1, JSONBoolean.getInstance(noSizeWarning));

      sendRequest(RPC_SCOPE, GIT_SHOW, params, requestCallback);
   }
   
   @Override
   public void gitShowFile(String rev, 
                           String filename,
                           ServerRequestCallback<String> requestCallback)
   {
      JSONArray params = new JSONArray();
      params.set(0, new JSONString(rev));
      params.set(1, new JSONString(filename));
      sendRequest(RPC_SCOPE, GIT_SHOW_FILE, params, requestCallback);
   }
   
   @Override
   public void gitExportFile(String rev,
                             String filename,
                             String targetPath,
                             ServerRequestCallback<Void> requestCallback)
   {
      JSONArray params = new JSONArray();
      params.set(0, new JSONString(rev));
      params.set(1, new JSONString(filename));
      params.set(2, new JSONString(targetPath));
      sendRequest(RPC_SCOPE, GIT_EXPORT_FILE, params, requestCallback);
   }


   @Override
   public void getPublicKey(ServerRequestCallback<PublicKeyInfo> requestCallback)
   {
      sendRequest(RPC_SCOPE, GET_PUBLIC_KEY, requestCallback);
   }

   @Override
   public void listGet(String listName,
                       ServerRequestCallback<JsArrayString> requestCallback)
   {
      sendRequest(RPC_SCOPE, LIST_GET, listName, requestCallback);
   }
   
   @Override
   public void listSetContents(String listName,
                               ArrayList<String> list,
                               ServerRequestCallback<Void> requestCallback)
   {
      JSONArray params = new JSONArray();
      params.set(0, new JSONString(listName));
      params.set(1, new JSONArray(JsUtil.toJsArrayString(list)));
      
      sendRequest(RPC_SCOPE, LIST_SET_CONTENTS, params, requestCallback);  
   }
   
   @Override
   public void listPrependItem(String listName,
                               String value,
                               ServerRequestCallback<Void> requestCallback)
   {
      sendRequest(RPC_SCOPE,
                  LIST_PREPEND_ITEM,
                  listName,
                  value,
                  requestCallback);
   }

   @Override
   public void listAppendItem(String listName,
                              String value,
                              ServerRequestCallback<Void> requestCallback)
   {
      sendRequest(RPC_SCOPE,
                  LIST_APPEND_ITEM,
                  listName,
                  value,
                  requestCallback);
   }

   @Override
   public void listRemoveItem(String listName,
                              String value,
                              ServerRequestCallback<Void> requestCallback)
   {
      sendRequest(RPC_SCOPE,
                  LIST_REMOVE_ITEM,
                  listName,
                  value,
                  requestCallback);
   }

   @Override
   public void listClear(String listName,
                         ServerRequestCallback<Void> requestCallback)
   {
      sendRequest(RPC_SCOPE, LIST_CLEAR, listName, requestCallback);
   }
   
   // package-visible methods for peer classes RemoteServerAuth and
   // RemoveServerEventListener


   boolean isDisconnected()
   {
      return disconnected_;
   }
   
   EventBus getEventBus()
   {
      return eventBus_;
   }

   RpcRequest getEvents(
                  int lastEventId,
                  ServerRequestCallback<JsArray<ClientEvent>> requestCallback,
                  RetryHandler retryHandler)
   {
      // satellite windows should never call getEvents directly!
      if (satellite_.isCurrentWindowSatellite())
      {
         Debug.log("Satellite window shoudl not call getEvents!");
         assert false;
      }
      
      JSONArray params = new JSONArray();
      params.set(0, new JSONNumber(lastEventId));
      return sendRequest(EVENTS_SCOPE,
                         "get_events",
                         params,
                         false,
                         requestCallback,
                         retryHandler);
   }

   void handleUnauthorizedError()
   {
      // disconnect
      disconnect();

      // fire event
      UnauthorizedEvent event = new UnauthorizedEvent();
      eventBus_.fireEvent(event);
   }

   private <T> void sendRequest(String scope,
                                String method,
                                ServerRequestCallback<T> requestCallback)
   {
      sendRequest(scope, method, new JSONArray(), requestCallback);
   }

   private <T> void sendRequest(String scope,
                                String method,
                                boolean param,
                                ServerRequestCallback<T> requestCallback)
   {
      JSONArray params = new JSONArray();
      params.set(0, JSONBoolean.getInstance(param));
      sendRequest(scope, method, params, requestCallback);
   }

   private <T> void sendRequest(String scope,
                                String method,
                                long param,
                                ServerRequestCallback<T> requestCallback)
   {
      JSONArray params = new JSONArray();
      params.set(0, new JSONNumber(param));
      sendRequest(scope, method, params, requestCallback);
   }

   private <T> void sendRequest(String scope,
                                String method,
                                String param,
                                ServerRequestCallback<T> requestCallback)
   {
      JSONArray params = new JSONArray();

      // pass JSONNull if the string is null
      params.set(0, param != null ?
                     new JSONString(param) :
                     JSONNull.getInstance());

      sendRequest(scope, method, params, requestCallback);
   }

   private <T> void sendRequest(String scope,
                                String method,
                                String param1,
                                String param2,
                                ServerRequestCallback<T> requestCallback)
   {
      JSONArray params = new JSONArray();

      // pass JSONNull if the string is null
      params.set(0, param1 != null ? new JSONString(param1) :
                                    JSONNull.getInstance());
      params.set(1, param2 != null ? new JSONString(param2) :
                                    JSONNull.getInstance());


      sendRequest(scope, method, params, requestCallback);
   }


   private <T> void sendRequest(String scope,
                                String method,
                                JavaScriptObject param,
                                ServerRequestCallback<T> requestCallback)
   {
      JSONArray params = new JSONArray();

      // pass JSONNull if the object is null
      params.set(0, param != null ? new JSONObject(param) :
                                    JSONNull.getInstance());

      sendRequest(scope, method, params, requestCallback);
   }


   private <T> void sendRequest(final String scope,
                                final String method,
                                final JSONArray params,
                                final ServerRequestCallback<T> requestCallback)
   {
      sendRequest(scope, method, params, false, requestCallback);
   }

   private <T> void sendRequest(final String scope,
                                final String method,
                                final JSONArray params,
                                final boolean redactLog,
                                final ServerRequestCallback<T> cb)
   {
      // if this is a satellite window then we handle this by proxying
      // back through the main workbench window
      if (satellite_.isCurrentWindowSatellite())
      {
         sendRequestViaMainWorkbench(scope, method, params, redactLog, cb);

      }
      // otherwise just a standard request with single retry
      else
      {
         sendRequestWithRetry(scope, method, params, redactLog, cb); 
      }
      
   }
   
   private <T> void sendRequestWithRetry(
                                 final String scope,
                                 final String method,
                                 final JSONArray params,
                                 final boolean redactLog,
                                 final ServerRequestCallback<T> requestCallback)
   {
      // retry handler (make the same call with the same params. ensure that
      // only one retry occurs by passing null as the retryHandler)
      RetryHandler retryHandler = new RetryHandler() {

         public void onRetry()
         {
            // retry one time (passing null as last param ensures there
            // is no retry handler installed)
            sendRequest(scope,
                        method, 
                        params, 
                        redactLog, 
                        requestCallback, 
                        null);
         }   

         public void onError(RpcError error)
         {
            // propagate error which caused the retry to the caller
            requestCallback.onError(new RemoteServerError(error));
         }
      };

      // submit request (retry same request up to one time)
      sendRequest(scope, 
                  method, 
                  params, 
                  redactLog, 
                  requestCallback, 
                  retryHandler);
   }

   // sendRequest method called for internal calls from main workbench
   // (as opposed to proxied calls from satellites)
   private <T> RpcRequest sendRequest(
                              String scope,
                              String method,
                              JSONArray params,
                              boolean redactLog,
                              final ServerRequestCallback<T> requestCallback,
                              RetryHandler retryHandler)
   { 
      return sendRequest(
            null,
            scope,
            method,
            params,
            redactLog,
            new RpcResponseHandler() 
            {
               @Override
               public void onResponseReceived(RpcResponse response)
               {
                  // ignore response if no request callback or
                  // if it was cancelled
                  if (requestCallback == null ||
                      requestCallback.cancelled())
                     return;
                  
                  if (response.getError() != null)
                  {
                     requestCallback.onError(
                      new RemoteServerError(response.getError()));
                  }
                  else
                  {
                     T result = response.<T> getResult();
                     requestCallback.onResponseReceived(result);
                  }
               }
             },
             retryHandler);

   }
      
   // lowest level sendRequest method -- called from the main workbench
   // in two scenarios: direct internal call and servicing a proxied
   // request from a satellite window
   private RpcRequest sendRequest(String sourceWindow,
                                  String scope, 
                                  String method, 
                                  JSONArray params,
                                  boolean redactLog,
                                  final RpcResponseHandler responseHandler,
                                  final RetryHandler retryHandler)
   {      
      // ensure we are listening for events. note that we do this here
      // because we are no longer so aggressive about retrying on failed
      // get_events calls. therefore, if we retry and fail a few times
      // we may need to restart event listening.
      ensureListeningForEvents();

      // create request
      String rserverURL = getApplicationURL(scope) + "/" + method;
      RpcRequest rpcRequest = new RpcRequest(rserverURL,
                                             method,
                                             params,
                                             null,
                                             redactLog,
                                             sourceWindow,
                                             clientId_,
                                             clientVersion_);
      
      if (isDisconnected())
         return rpcRequest;

      // send the request
      rpcRequest.send(new RpcRequestCallback() {
         public void onError(RpcRequest request, RpcError error)
         {
            // ignore errors if we are disconnected
            if (isDisconnected())           
               return;
            
            // if we have a retry handler then see if we can resolve the
            // error and then retry
            if ( resolveRpcErrorAndRetry(error, retryHandler) )
               return ;

            // first crack goes to globally registered rpc error handlers
            if (!handleRpcErrorInternally(error))
            {
               // no global handlers processed it, send on to caller
               responseHandler.onResponseReceived(RpcResponse.create(error));
            }
         }

         public void onResponseReceived(final RpcRequest request,
                                        RpcResponse response)
         {
            // ignore response if we are disconnected
            //   - handler was cancelled
            if (isDisconnected()) 
                 return;
                   
            // check for error
            if (response.getError() != null)
            {
               // ERROR: explicit error returned by server
               RpcError error = response.getError();

               // if we have a retry handler then see if we can resolve the
               // error and then retry
               if ( resolveRpcErrorAndRetry(error, retryHandler) )
                  return ;

               // give first crack to internal handlers, then forward to caller
               if (!handleRpcErrorInternally(error))
                  responseHandler.onResponseReceived(response);
            }
            else if (response.getAsyncHandle() != null)
            {
               serverEventListener_.registerAsyncHandle(
                     response.getAsyncHandle(),
                     request,
                     this);
            }
            // no error, process the result
            else
            {
               // no error, forward to caller
               responseHandler.onResponseReceived(response);
               
               // always ensure that the event source receives events unless 
               // the server specifically flags us that no events are likely
               // to be pending (e.g. an rpc call where no events were added
               // to the queue by the call)
               if (eventsPending(response))
                  serverEventListener_.ensureEvents();
            }
         }
      });

      // return the request
      return rpcRequest;
   }
   
   private void ensureListeningForEvents()
   {
      // don't do this if we are disconnected
      if (isDisconnected())
         return;
      
      // if we are in a mode where we are listening for events (running
      // as the main workbench) then ensure we are listening
      
      // we need the listeningForEvents_ flag because we don't want to cause
      // events to flow prior to the workbench being instantiated and fully 
      // initialized. since this method can be called at any time we need to
      // protect ourselves against this "pre-workbench initialization" state
      
      // the retries are there to work around the fact that when we execute a
      // network request which causes us to resume from a suspended session
      // the first query for events often returns ServiceUnavailable because 
      // the process isn't alive yet. by retrying we make certain that if
      // the first attempts to listen fail we eventually get synced up
      
      if (listeningForEvents_)
         serverEventListener_.ensureListening(10);
   }

   private boolean eventsPending(RpcResponse response)
   {
      String eventsPending = response.getField("ep");
      if (eventsPending == null)
         return true ; // default to true for json-rpc compactness
      else
         return Boolean.parseBoolean(eventsPending);
   }

   private boolean resolveRpcErrorAndRetry(final RpcError error,
                                           final RetryHandler retryHandler)
   {
      // won't even attempt resolve if we don't have a retryHandler
      if (retryHandler == null)
         return false;

      // can attempt to resolve UNAUTHORIZED by updating credentials
      if (error.getCode() == RpcError.UNAUTHORIZED)
      {
         // check credentials
         serverAuth_.updateCredentials(new ServerRequestCallback<Integer>() {

            @Override
            public void onResponseReceived(Integer response)
            {
               // allow retry on success, otherwise handle unauthorized error
               if (response.intValue() ==
                                 RemoteServerAuth.CREDENTIALS_UPDATE_SUCCESS)
               {
                  retryHandler.onRetry();
               }
               else
               {
                  handleUnauthorizedError();
               }
            }

            @Override
            public void onError(ServerError serverError)
            {
               // log the auth sequence error
               Debug.logError(serverError);

               // unable to resolve unauthorized error through a
               // credentials check -- treat as unauthorized
               handleUnauthorizedError();
            }
         });

         // attempting to resolve
         return true;
      }
      else
      {
         return false;
      }
   }

   private boolean handleRpcErrorInternally(RpcError error)
   {
      if (error.getCode() == RpcError.UNAUTHORIZED)
      {
         handleUnauthorizedError();
         return true;
      }
      else if (error.getCode() == RpcError.INVALID_CLIENT_ID)
      {
         // disconnect
         disconnect();

         // fire event
         ClientDisconnectedEvent event = new ClientDisconnectedEvent();
         eventBus_.fireEvent(event);

         // handled
         return true;
      }
      else if (error.getCode() == RpcError.INVALID_CLIENT_VERSION)
      {
         // disconnect
         disconnect();

         // fire event
         InvalidClientVersionEvent event = new InvalidClientVersionEvent();
         eventBus_.fireEvent(event);

         // handled
         return true;
      }
      else if (error.getCode() == RpcError.SERVER_OFFLINE)
      {
         // disconnect
         disconnect();

         // fire event
         ServerOfflineEvent event = new ServerOfflineEvent();
         eventBus_.fireEvent(event);

         // handled
         return true;

      }
      else
      {
         return false;
      }
   }

   
   // the following sequence of calls enables marsahlling of remote server
   // requests from satellite windows back into the main workbench window
   
   // this code sets up the sendRemoteServerRequest global callback within
   // the main workbench
   private native void registerSatelliteCallback() /*-{
      var server = this;     
      $wnd.sendRemoteServerRequest = $entry(
         function(sourceWindow, scope, method, params, redactLog, responseCallback) {
            server.@org.rstudio.studio.client.server.remote.RemoteServer::sendRemoteServerRequest(Lcom/google/gwt/core/client/JavaScriptObject;Ljava/lang/String;Ljava/lang/String;Ljava/lang/String;ZLcom/google/gwt/core/client/JavaScriptObject;)(sourceWindow, scope, method, params, redactLog, responseCallback);
         }
      ); 
   }-*/;
   
   // this code runs in the main workbench and implements the server request
   // and then calls back the satellite on the provided js responseCallback
   private void sendRemoteServerRequest(final JavaScriptObject sourceWindow,
                                        final String scope,
                                        final String method,
                                        final String params,
                                        final boolean redactLog,
                                        final JavaScriptObject responseCallback)
   {  
      // get the WindowEx from the sourceWindow
      final WindowEx srcWnd = sourceWindow.<WindowEx>cast();
      
      // get the json array from the string
      final JSONArray jsonParams = JSONParser.parseStrict(params).isArray();
           
      // setup an rpc response handler that proxies back to the js object
      class ResponseHandler extends RpcResponseHandler
      {
         @Override
         public void onResponseReceived(RpcResponse response)
         {
            if (!srcWnd.isClosed())
               performCallback(responseCallback, response);
         }
         
         public void onError(RpcError error)
         {
            RpcResponse errorResponse = RpcResponse.create(error);
            if (!srcWnd.isClosed())
               performCallback(responseCallback, errorResponse);
         }
         
         private native void performCallback(JavaScriptObject responseCallback,
                                             RpcResponse response) /*-{
            responseCallback.onResponse(response);
         }-*/;
      };
      final ResponseHandler responseHandler = new ResponseHandler();
      
      // setup a retry handler which will call back the second time with
      // the same args (but no retryHandler, ensurin at most 1 retry)
      RetryHandler retryHandler = new RetryHandler() {
        
         public void onRetry()
         {
            // retry one time (passing null as last param ensures there
            // is no retry handler installed)
            sendRequest(getSourceWindowName(sourceWindow),
                        scope, 
                        method, 
                        jsonParams, 
                        redactLog, 
                        responseHandler, 
                        null);
         }   

         public void onError(RpcError error)
         {
            // propagate error which caused the retry to the caller
            responseHandler.onError(error);
         }
      };
      
      // submit request (retry same request up to one time)
      sendRequest(getSourceWindowName(sourceWindow),
                  scope, 
                  method, 
                  jsonParams, 
                  redactLog, 
                  responseHandler, 
                  retryHandler);
   }
   
   private native String getSourceWindowName(JavaScriptObject sourceWindow) /*-{
      return sourceWindow.RStudioSatelliteName;
   }-*/;
   
   // call made from satellite -- this delegates to a native method which
   // sets up a javascript callback and then calls the main workbench
   private <T> void sendRequestViaMainWorkbench(
                               String scope,
                               String method,
                               JSONArray params,
                               boolean redactLog,
                               final ServerRequestCallback<T> requestCallback)
   {
      sendRequestViaMainWorkbench(
            scope, 
            method, 
            params.toString(),
            redactLog, 
            new RpcResponseHandler() {
               @Override
               public void onResponseReceived(RpcResponse response)
               {
                  if (response.getError() != null)
                  {
                     RpcError error = response.getError();
                     requestCallback.onError(new RemoteServerError(error));
                  }
                  else
                  {
                     T result = response.<T> getResult();
                     requestCallback.onResponseReceived(result);
                  }
                  
               }
      });
   }

   // call from satellite to sendRemoteServerRequest method made available
   // by main workbench
   private native void sendRequestViaMainWorkbench(
                                    String scope,
                                    String method,
                                    String params,
                                    boolean redactLog,
                                    RpcResponseHandler handler) /*-{
      
      var responseCallback = new Object();
      responseCallback.onResponse = $entry(function(response) {
        handler.@org.rstudio.core.client.jsonrpc.RpcResponseHandler::onResponseReceived(Lorg/rstudio/core/client/jsonrpc/RpcResponse;)(response);
      });

      $wnd.opener.sendRemoteServerRequest($wnd,
                                          scope, 
                                          method, 
                                          params, 
                                          redactLog,
                                          responseCallback);
   }-*/;

   @Override
   public void svnAdd(ArrayList<String> paths,
                      ServerRequestCallback<ProcessResult> requestCallback)
   {
      JSONArray params = new JSONArray();
      params.set(0, JSONUtils.toJSONStringArray(paths));
      sendRequest(RPC_SCOPE, SVN_ADD, params, requestCallback);
   }

   @Override
   public void svnDelete(ArrayList<String> paths,
                         ServerRequestCallback<ProcessResult> requestCallback)
   {
      JSONArray params = new JSONArray();
      params.set(0, JSONUtils.toJSONStringArray(paths));
      sendRequest(RPC_SCOPE, SVN_DELETE, params, requestCallback);
   }

   @Override
   public void svnRevert(ArrayList<String> paths,
                         ServerRequestCallback<ProcessResult> requestCallback)
   {
      JSONArray params = new JSONArray();
      params.set(0, JSONUtils.toJSONStringArray(paths));
      sendRequest(RPC_SCOPE, SVN_REVERT, params, requestCallback);
   }

   @Override
   public void svnResolve(String accept,
                          ArrayList<String> paths,
                          ServerRequestCallback<ProcessResult> requestCallback)
   {
      JSONArray params = new JSONArray();
      params.set(0, new JSONString(accept));
      params.set(1, JSONUtils.toJSONStringArray(paths));
      sendRequest(RPC_SCOPE, SVN_RESOLVE, params, requestCallback);
   }

   @Override
   public void svnStatus(ServerRequestCallback<JsArray<StatusAndPathInfo>> requestCallback)
   {
      sendRequest(RPC_SCOPE, SVN_STATUS, requestCallback);
   }

   @Override
   public void svnUpdate(ServerRequestCallback<ConsoleProcess> requestCallback)
   {
      sendRequest(RPC_SCOPE, SVN_UPDATE,
                  new ConsoleProcessCallbackAdapter(requestCallback));
   }

   @Override
   public void svnCleanup( ServerRequestCallback<ProcessResult> requestCallback)
   {
      sendRequest(RPC_SCOPE, SVN_CLEANUP, requestCallback);
   }

   
   @Override
   public void svnCommit(ArrayList<String> paths,
                         String message,
                         ServerRequestCallback<ConsoleProcess> requestCallback)
   {
      JSONArray params = new JSONArray();
      params.set(0, JSONUtils.toJSONStringArray(paths));
      params.set(1, new JSONString(message));

      sendRequest(RPC_SCOPE, SVN_COMMIT, params,
                  new ConsoleProcessCallbackAdapter(requestCallback));
   }

   @Override
   public void svnDiffFile(String path,
                           Integer contextLines,
                           boolean noSizeWarning,
                           ServerRequestCallback<DiffResult> requestCallback)
   {
      JSONArray params = new JSONArray();
      params.set(0, new JSONString(path));
      params.set(1, new JSONNumber(contextLines));
      params.set(2, JSONBoolean.getInstance(noSizeWarning));
      sendRequest(RPC_SCOPE, SVN_DIFF_FILE, params, requestCallback);
   }

   @Override
   public void svnApplyPatch(String path,
                             String patch,
                             String sourceEncoding,
                             ServerRequestCallback<Void> requestCallback)
   {
      JSONArray params = new JSONArray();
      params.set(0, new JSONString(path));
      params.set(1, new JSONString(patch));
      params.set(2, new JSONString(sourceEncoding));
      sendRequest(RPC_SCOPE, SVN_APPLY_PATCH, params, requestCallback);
   }

   @Override
   public void svnHistoryCount(int revision,
                               FileSystemItem path,
                               String searchText,
                               ServerRequestCallback<CommitCount> requestCallback)
   {
      JSONArray params = new JSONArray();
      params.set(0, new JSONNumber(revision));
      params.set(1, path == null ? JSONNull.getInstance()
                                 : new JSONString(path.getPath()));
      params.set(2, new JSONString(StringUtil.notNull(searchText)));

      sendRequest(RPC_SCOPE, SVN_HISTORY_COUNT, params, requestCallback);
   }

   @Override
   public void svnHistory(int revision,
                          FileSystemItem path,
                          int skip,
                          int maxentries,
                          String searchText,
                          ServerRequestCallback<RpcObjectList<CommitInfo>> requestCallback)
   {
      JSONArray params = new JSONArray();
      params.set(0, new JSONNumber(revision));
      params.set(1, path == null ? JSONNull.getInstance()
                                 : new JSONString(path.getPath()));
      params.set(2, new JSONNumber(skip));
      params.set(3, new JSONNumber(maxentries));
      params.set(4, new JSONString(StringUtil.notNull(searchText)));

      sendRequest(RPC_SCOPE, SVN_HISTORY, params, requestCallback);
   }

   @Override
   public void svnShow(int rev,
                       boolean noSizeWarning,
                       ServerRequestCallback<String> requestCallback)
   {
      JSONArray params = new JSONArray();
      params.set(0, new JSONNumber(rev));
      params.set(1, JSONBoolean.getInstance(noSizeWarning));

      sendRequest(RPC_SCOPE, SVN_SHOW, params, requestCallback);
   }

   @Override
   public void svnShowFile(int rev,
                           String filename,
                           ServerRequestCallback<String> requestCallback)
   {
      JSONArray params = new JSONArray();
      params.set(0, new JSONNumber(rev));
      params.set(1, new JSONString(filename));
      sendRequest(RPC_SCOPE, SVN_SHOW_FILE, params, requestCallback);
   }
   
   public void svnGetIgnores(
         String path, 
         ServerRequestCallback<ProcessResult> requestCallback)
   {
      sendRequest(RPC_SCOPE, SVN_GET_IGNORES, path, requestCallback);
   }

   public void svnSetIgnores(String path,
                             String ignores,
                             ServerRequestCallback<ProcessResult> requestCallback)
   {  
      JSONArray params = new JSONArray();
      params.set(0, new JSONString(path));
      params.set(1, new JSONString(ignores));
      sendRequest(RPC_SCOPE, SVN_SET_IGNORES, params, requestCallback);
   }
   
   @Override
   public void viewerStopped(ServerRequestCallback<Void> requestCallback)
   {
      sendRequest(RPC_SCOPE, "viewer_stopped", requestCallback);
   }
   
   @Override
   public void viewerBack(ServerRequestCallback<Void> requestCallback)
   {
      sendRequest(RPC_SCOPE, "viewer_back", requestCallback);
   }
   
   @Override
   public void viewerForward(ServerRequestCallback<Void> requestCallback)
   {
      sendRequest(RPC_SCOPE, "viewer_forward", requestCallback);
   }
   
   @Override
   public void viewerCurrent(ServerRequestCallback<Void> requestCallback)
   {
      sendRequest(RPC_SCOPE, "viewer_current", requestCallback);
   }
   
   @Override
   public void viewerClearCurrent(ServerRequestCallback<Void> requestCallback)
   {
      sendRequest(RPC_SCOPE, "viewer_clear_current", requestCallback);
   }
   
   @Override
   public void viewerClearAll(ServerRequestCallback<Void> requestCallback)
   {
      sendRequest(RPC_SCOPE, "viewer_clear_all", requestCallback);
   }
   
   @Override
   public void getViewerExportContext(
            String directory,
            ServerRequestCallback<SavePlotAsImageContext> requestCallback)
   {
      sendRequest(RPC_SCOPE, 
                  "get_viewer_export_context", 
                  directory, 
                  requestCallback);
   }
   
   @Override
   public void viewerSaveAsWebPage(String targetPath,
                                   ServerRequestCallback<Void> requestCallback)
   {
      sendRequest(RPC_SCOPE, 
            "viewer_save_as_web_page", 
            targetPath, 
            requestCallback);
   }
   
   @Override
   public void viewerCreateRPubsHtml(
            String title, 
            String comment,
            ServerRequestCallback<String> callback)
   {
      JSONArray params = new JSONArray();
      params.set(0, new JSONString(title));
      params.set(1, new JSONString(comment));
      sendRequest(RPC_SCOPE, "viewer_create_rpubs_html", params, callback);
   }
   
   @Override
   public void plotsCreateRPubsHtml(
            String title, 
            String comment,
            int width,
            int height,
            ServerRequestCallback<String> callback)
   {
      JSONArray params = new JSONArray();
      params.set(0, new JSONString(title));
      params.set(1, new JSONString(comment));
      params.set(2,  new JSONNumber(width));
      params.set(3,  new JSONNumber(height));
      sendRequest(RPC_SCOPE, "plots_create_rpubs_html", params, callback);
   }
   
   public void previewHTML(HTMLPreviewParams params,
                           ServerRequestCallback<Boolean> callback)
   {
      sendRequest(RPC_SCOPE, PREVIEW_HTML, params, callback);
   }

   public void terminatePreviewHTML(ServerRequestCallback<Void> callback)
   {
      sendRequest(RPC_SCOPE, TERMINATE_PREVIEW_HTML, callback);
   }
   
   public void getHTMLCapabilities(
                        ServerRequestCallback<HTMLCapabilities> callback)
   {
      sendRequest(RPC_SCOPE, GET_HTML_CAPABILITIES, callback);
   }

   public void rpubsIsPublished(String htmlFile,
                                ServerRequestCallback<Boolean> requestCallback)
   {
      sendRequest(RPC_SCOPE, "rpubs_is_published", htmlFile, requestCallback);
   }
   
   public void rpubsUpload(String contextId,
                           String title, 
                           String htmlFile,
                           boolean isUpdate,
                           ServerRequestCallback<Boolean> requestCallback)
   {
      JSONArray params = new JSONArray();
      params.set(0, new JSONString(contextId));
      params.set(1, new JSONString(title));
      params.set(2, new JSONString(htmlFile));
      params.set(3, JSONBoolean.getInstance(isUpdate));
      sendRequest(RPC_SCOPE, RPUBS_UPLOAD, params, requestCallback);
   }

   public void rpubsTerminateUpload(String contextId,
                                    ServerRequestCallback<Void> requestCallback)
   {
      sendRequest(RPC_SCOPE, 
                  RPUBS_TERMINATE_UPLOAD, 
                  contextId, 
                  requestCallback);
   }
   
   @Override
   public void setPresentationSlideIndex(
                                 int index, 
                                 ServerRequestCallback<Void> requestCallback)
   {
      sendRequest(RPC_SCOPE, SET_PRESENTATION_SLIDE_INDEX, index, requestCallback);
   }
   
   @Override
   public void setWorkingDirectory(String path,
                                   ServerRequestCallback<Void> requestCallback)
   {
      sendRequest(RPC_SCOPE,
                  SET_WORKING_DIRECTORY,
                  path,
                  requestCallback);
   }
   
   @Override
   public void createStandalonePresentation(
                              String targetFile,
                              ServerRequestCallback<Void> requestCallback)
   {
      sendRequest(RPC_SCOPE, 
                  CREATE_STANDALONE_PRESENTATION, 
                  StringUtil.notNull(targetFile), 
                  requestCallback);
   }
   
   @Override
   public void createDesktopViewInBrowserPresentation(
                              ServerRequestCallback<String> requestCallback)
   {
      sendRequest(RPC_SCOPE, 
                  CREATE_DESKTOP_VIEW_IN_BROWSER_PRESENTATION, 
                  requestCallback);
   }

   
   @Override
   public void createPresentationRPubsSource(
             ServerRequestCallback<PresentationRPubsSource> requestCallback)
   {
      sendRequest(RPC_SCOPE, 
                  CREATE_PRESENTATION_RPUBS_SOURCE,
                  requestCallback);
   }
   
   @Override
   public void presentationExecuteCode(
                                 String code,
                                 ServerRequestCallback<Void> requestCallback)
   {
      sendRequest(RPC_SCOPE, PRESENTATION_EXECUTE_CODE, code, requestCallback);
   }
   
   @Override
   public void createNewPresentation(
                        String filePath,
                        ServerRequestCallback<Void> requestCallback)
   {
      sendRequest(RPC_SCOPE, CREATE_NEW_PRESENTATION, filePath, requestCallback);
   }
   
   @Override
   public void showPresentationPane(String filePath,
                                    ServerRequestCallback<Void> requestCallback)
   {
      sendRequest(RPC_SCOPE, SHOW_PRESENTATION_PANE, filePath, requestCallback);
   }
   
   @Override
   public void closePresentationPane(ServerRequestCallback<Void> requestCallback)
   {
      sendRequest(RPC_SCOPE, CLOSE_PRESENTATION_PANE, requestCallback);
   }
   
   @Override
   public void tutorialFeedback(String feedback, 
                                ServerRequestCallback<Void> requestCallback)
   {
      sendRequest(RPC_SCOPE, TUTORIAL_FEEDBACK, feedback, requestCallback);
   }
   
   @Override
   public void tutorialQuizResponse(
                           int slideIndex, int answer, boolean correct,
                           ServerRequestCallback<Void> requestCallback)
   {
      JSONArray params = new JSONArray();
      params.set(0, new JSONNumber(slideIndex));
      params.set(1, new JSONNumber(answer));
      params.set(2, JSONBoolean.getInstance(correct));
      sendRequest(RPC_SCOPE, TUTORIAL_QUIZ_RESPONSE, params, requestCallback);
   }
   
   
   @Override
   public void getSlideNavigationForFile(
                     String filePath,
                     ServerRequestCallback<SlideNavigation> requestCallback)
   {
      sendRequest(RPC_SCOPE, 
                  GET_SLIDE_NAVIGATION_FOR_FILE, 
                  filePath,
                  requestCallback);
   }

   @Override
   public void getSlideNavigationForCode(
                     String code,
                     String baseDir,
                     ServerRequestCallback<SlideNavigation> requestCallback)
   {
      JSONArray params = new JSONArray();
      params.set(0, new JSONString(code));
      params.set(1, new JSONString(baseDir));
      sendRequest(RPC_SCOPE, 
                  GET_SLIDE_NAVIGATION_FOR_CODE, 
                  params,
                  requestCallback);
   }
   
   @Override
   public void clearPresentationCache(
                                  ServerRequestCallback<Void> requestCallback)
   {
      sendRequest(RPC_SCOPE, CLEAR_PRESENTATION_CACHE, requestCallback);
   }
   
   
   public void compilePdf(FileSystemItem targetFile,
                          String encoding,
                          SourceLocation sourceLocation,
                          String completedAction,
                          ServerRequestCallback<Boolean> requestCallback)
   {
      JSONArray params = new JSONArray();
      params.set(0, new JSONString(targetFile.getPath()));
      params.set(1, new JSONString(encoding));
      params.set(2, new JSONObject(sourceLocation));
      params.set(3, new JSONString(completedAction));
      sendRequest(RPC_SCOPE, COMPILE_PDF, params, requestCallback);
   }
   
   public void isCompilePdfRunning(ServerRequestCallback<Boolean> requestCallback)
   {
      sendRequest(RPC_SCOPE, IS_COMPILE_PDF_RUNNING, requestCallback);
   }
   
   public void terminateCompilePdf(
                           ServerRequestCallback<Boolean> requestCallback)
   {
      sendRequest(RPC_SCOPE, TERMINATE_COMPILE_PDF, requestCallback);
   }
   
   public void compilePdfClosed(ServerRequestCallback<Void> requestCallback)
   {
      sendRequest(RPC_SCOPE, COMPILE_PDF_CLOSED, requestCallback);
   }
   
   @Override
   public void synctexForwardSearch(String rootDocument,
                                    SourceLocation sourceLocation,
                                    ServerRequestCallback<PdfLocation> callback)
   {
      JSONArray params = new JSONArray();
      params.set(0, new JSONString(rootDocument));
      params.set(1, new JSONObject(sourceLocation));
      sendRequest(RPC_SCOPE, SYNCTEX_FORWARD_SEARCH, params, callback);
   }
   
   @Override
   public void applyForwardConcordance(
                                String rootDocument,
                                SourceLocation sourceLocation,
                                ServerRequestCallback<SourceLocation> callback)
   {
      JSONArray params = new JSONArray();
      params.set(0, new JSONString(rootDocument));
      params.set(1, new JSONObject(sourceLocation));
      sendRequest(RPC_SCOPE, APPLY_FORWARD_CONCORDANCE, params, callback);
   }

   @Override
   public void synctexInverseSearch(PdfLocation pdfLocation,
                                    ServerRequestCallback<SourceLocation> callback)
   {
      sendRequest(RPC_SCOPE, SYNCTEX_INVERSE_SEARCH, pdfLocation, callback);
   }
   
   @Override
   public void applyInverseConcordance(
                               SourceLocation sourceLocation,
                               ServerRequestCallback<SourceLocation> callback)
   {
      JSONArray params = new JSONArray();
      params.set(0, new JSONObject(sourceLocation));
      sendRequest(RPC_SCOPE, APPLY_INVERSE_CONCORDANCE, params, callback);
   }

   
   public void checkSpelling(
                         JsArrayString words,
                         ServerRequestCallback<JsArrayInteger> requestCallback)
   {
      JSONArray params = new JSONArray();
      params.set(0, new JSONArray(words));
      sendRequest(RPC_SCOPE, CHECK_SPELLING, params, requestCallback);
   }
   
   public void suggestionList(
                     String word,
                     ServerRequestCallback<JsArrayString> requestCallback)
   {
      JSONArray params = new JSONArray();
      params.set(0, new JSONString(word));
      sendRequest(RPC_SCOPE, SUGGESTION_LIST, params, requestCallback);
   }

   @Override
   public void getWordChars(ServerRequestCallback<String> requestCallback)
   {
      sendRequest(RPC_SCOPE, "get_word_chars", requestCallback);
   }

   public void addCustomDictionary(
                              String dictPath,
                              ServerRequestCallback<JsArrayString> callback)
   {
      sendRequest(RPC_SCOPE, ADD_CUSTOM_DICTIONARY, dictPath, callback);
   }

   public void removeCustomDictionary(
                              String name,
                              ServerRequestCallback<JsArrayString> callback)
   {
      sendRequest(RPC_SCOPE, REMOVE_CUSTOM_DICTIONARY, name, callback);
   }


   public void installAllDictionaries(
               ServerRequestCallback<SpellingPrefsContext> requestCallback)
   {
      sendRequest(RPC_SCOPE, INSTALL_ALL_DICTIONARIES, requestCallback);
   }

   @Override
   public void beginFind(String searchString,
                         boolean regex,
                         boolean ignoreCase,
                         FileSystemItem directory,
                         JsArrayString filePatterns,
                         ServerRequestCallback<String> requestCallback)
   {
      JSONArray params = new JSONArray();
      params.set(0, new JSONString(searchString));
      params.set(1, JSONBoolean.getInstance(regex));
      params.set(2, JSONBoolean.getInstance(ignoreCase));
      params.set(3, new JSONString(directory == null ? ""
                                                     : directory.getPath()));
      params.set(4, new JSONArray(filePatterns));
      sendRequest(RPC_SCOPE, BEGIN_FIND, params, requestCallback);
   }

   @Override
   public void stopFind(String findOperationHandle,
                        ServerRequestCallback<Void> requestCallback)
   {
      sendRequest(RPC_SCOPE, STOP_FIND, findOperationHandle, requestCallback);
   }

   @Override
   public void clearFindResults(ServerRequestCallback<Void> requestCallback)
   {
      sendRequest(RPC_SCOPE, "clear_find_results", requestCallback);
   }
   
   @Override
   public void getCppCapabilities(
                     ServerRequestCallback<CppCapabilities> requestCallback)
   {
      sendRequest(RPC_SCOPE, GET_CPP_CAPABILITIES, requestCallback);
   }
   
   @Override
   public void installBuildTools(String action, 
                                 ServerRequestCallback<Boolean> callback)
   {
      sendRequest(RPC_SCOPE, INSTALL_BUILD_TOOLS, action, callback);
   }
   
   
   @Override
   public void startBuild(String type,
                          ServerRequestCallback<Boolean> requestCallback)
   {
      sendRequest(RPC_SCOPE, START_BUILD, type, requestCallback);
   }

   @Override
   public void terminateBuild(ServerRequestCallback<Boolean> requestCallback)
   {
      sendRequest(RPC_SCOPE, TERMINATE_BUILD, requestCallback);
   }
   
   @Override
   public void devtoolsLoadAllPath(
                              ServerRequestCallback<String> requestCallback)
   {
      sendRequest(RPC_SCOPE, DEVTOOLS_LOAD_ALL_PATH, requestCallback);
   }
   
   @Override
   public void listEnvironment(ServerRequestCallback<JsArray<RObject>> callback)
   {
      sendRequest(RPC_SCOPE, LIST_ENVIRONMENT, callback);
   }

   @Override
   public void setContextDepth(int newContextDepth,
                               ServerRequestCallback<Void> requestCallback)
   {
      sendRequest(RPC_SCOPE,
                  SET_CONTEXT_DEPTH,
                  newContextDepth,
                  requestCallback);
   }
   
   @Override
   public void setEnvironment(String environmentName,
                              ServerRequestCallback<Void> requestCallback)
   {
      
      JSONArray params = new JSONArray();
      params.set(0, new JSONString(environmentName));
      sendRequest(RPC_SCOPE,
                  SET_ENVIRONMENT,
                  params,
                  requestCallback);
   }

   @Override
   public void setEnvironmentFrame(int frame,
                                   ServerRequestCallback<Void> requestCallback)
   {
      JSONArray params = new JSONArray();
      params.set(0, new JSONNumber(frame));
      sendRequest(RPC_SCOPE,
                  SET_ENVIRONMENT_FRAME,
                  params,
                  requestCallback);
   }

   @Override
   public void getEnvironmentNames(
         ServerRequestCallback<JsArray<EnvironmentFrame>> requestCallback)
   {
      sendRequest(RPC_SCOPE,
                  GET_ENVIRONMENT_NAMES,
                  requestCallback);
   }
   
   @Override
   public void getEnvironmentState(
         ServerRequestCallback<EnvironmentContextData> requestCallback)
   {
      sendRequest(RPC_SCOPE,
                  GET_ENVIRONMENT_STATE,
                  requestCallback);
   }

   @Override
   public void requeryContext(ServerRequestCallback<Void> requestCallback)
   {
      sendRequest(RPC_SCOPE,
                  REQUERY_CONTEXT,
                  requestCallback);
   }

   @Override
   public void getObjectContents(
                 String objectName,
                 ServerRequestCallback<ObjectContents> requestCallback)
   {
      JSONArray params = new JSONArray();
      params.set(0, new JSONString(objectName));
      sendRequest(RPC_SCOPE,
                  GET_OBJECT_CONTENTS,
                  params,
                  requestCallback);
   }
   
   @Override
   public void getFunctionSteps(
                 String functionName,
                 String fileName,
                 String packageName,
                 int[] lineNumbers,
                 ServerRequestCallback<JsArray<FunctionSteps>> requestCallback)
   {
      JSONArray lineNums = new JSONArray();
      for (int idx = 0; idx < lineNumbers.length; idx++)
      {
         lineNums.set(idx, new JSONNumber(lineNumbers[idx]));
      }
      JSONArray params = new JSONArray();
      params.set(0, new JSONString(functionName));
      params.set(1, new JSONString(fileName));
      params.set(2, new JSONString(packageName));
      params.set(3, lineNums);
      sendRequest(RPC_SCOPE,
                  GET_FUNCTION_STEPS,
                  params,
                  requestCallback);
   }
   
   @Override
   public void setFunctionBreakpoints(
         String functionName,
         String fileName,
         String packageName,
         ArrayList<String> steps,
         ServerRequestCallback<Void> requestCallback)
   {
      JSONArray breakSteps = new JSONArray();
      for (int idx = 0; idx < steps.size(); idx++)
      {
         breakSteps.set(idx, new JSONString(steps.get(idx)));
      }
      JSONArray params = new JSONArray();
      params.set(0, new JSONString(functionName));
      params.set(1, new JSONString(fileName));
      params.set(2, new JSONString(packageName));
      params.set(3, breakSteps);
      sendRequest(RPC_SCOPE,
                  SET_FUNCTION_BREAKPOINTS,
                  params,
                  requestCallback);
   }
   
   @Override
   public void getFunctionState(
         String functionName,
         String fileName,
         int lineNumber,
         ServerRequestCallback<FunctionState> requestCallback)
   {
      JSONArray params = new JSONArray();
      params.set(0, new JSONString(functionName));
      params.set(1, new JSONString(fileName));
      params.set(2, new JSONNumber(lineNumber));
      sendRequest(RPC_SCOPE,
                  GET_FUNCTION_STATE,
                  params,
                  requestCallback);
   }
   
   public void executeDebugSource(
         String fileName,
         ArrayList<Integer> topBreakLines,
         ArrayList<Integer> debugBreakLines,
         int step, 
         int mode, 
         ServerRequestCallback<TopLevelLineData> requestCallback)
   {
      JSONArray params = new JSONArray();
      params.set(0, new JSONString(fileName));
      params.set(1, JSONUtils.toJSONNumberArray(topBreakLines));
      params.set(2, JSONUtils.toJSONNumberArray(debugBreakLines));
      params.set(3, new JSONNumber(step));
      params.set(4, new JSONNumber(mode));

      sendRequest(RPC_SCOPE,
            EXECUTE_DEBUG_SOURCE,
            params,
            requestCallback);
   }
   
   public void setErrorManagementType(
         int type,
         ServerRequestCallback<Void> requestCallback)
   {
      JSONArray params = new JSONArray();
      params.set(0, new JSONNumber(type));
      
      sendRequest(RPC_SCOPE, 
            SET_ERROR_MANAGEMENT_TYPE, 
            params, 
            requestCallback);
   }
   
   @Override
   public void updateBreakpoints(ArrayList<Breakpoint> breakpoints,
         boolean set, boolean arm, ServerRequestCallback<Void> requestCallback)
   {
      JSONArray bps = new JSONArray();
      for (int i = 0; i < breakpoints.size(); i++)
      {
         bps.set(i, new JSONObject(breakpoints.get(i)));
      }
      
      JSONArray params = new JSONArray();
      params.set(0, bps);
      params.set(1, JSONBoolean.getInstance(set));
      params.set(2, JSONBoolean.getInstance(arm));
      sendRequest(RPC_SCOPE, 
            UPDATE_BREAKPOINTS,
            params, 
            requestCallback);
   }

   @Override
   public void removeAllBreakpoints(ServerRequestCallback<Void> requestCallback)
   {
      sendRequest(RPC_SCOPE, 
            REMOVE_ALL_BREAKPOINTS,
            requestCallback);
   }

   @Override
   public void checkForUpdates(
         boolean manual,
         ServerRequestCallback<UpdateCheckResult> requestCallback)
   {
      JSONArray params = new JSONArray();
      params.set(0, JSONBoolean.getInstance(manual));
      sendRequest(RPC_SCOPE, 
            CHECK_FOR_UPDATES,
            params, 
            requestCallback);
   }

   @Override
   public void getProductInfo(ServerRequestCallback<ProductInfo> requestCallback)
   {
      sendRequest(RPC_SCOPE, 
            GET_PRODUCT_INFO,
            requestCallback);
   }

   @Override
   public void getShinyViewerType(ServerRequestCallback<ShinyViewerType> requestCallback)
   {
      sendRequest(RPC_SCOPE,
            GET_SHINY_VIEWER_TYPE,
            requestCallback);
   }

   @Override
   public void setShinyViewerType(int viewerType,
         ServerRequestCallback<Void> requestCallback)
   {
      JSONArray params = new JSONArray();
      params.set(0, new JSONNumber(viewerType));
      sendRequest(RPC_SCOPE,
            SET_SHINY_VIEWER_TYPE,
            params,
            requestCallback);
   }

   @Override
   public void getShinyRunCmd(String shinyAppDir, 
                              ServerRequestCallback<ShinyRunCmd> requestCallback)
   {
      JSONArray params = new JSONArray();
      params.set(0, new JSONString(shinyAppDir));
      sendRequest(RPC_SCOPE,
            GET_SHINY_RUN_CMD,
            params,
            requestCallback);
   }

   @Override
   public void getRSConnectAccountList(
         ServerRequestCallback<JsArray<RSConnectAccount>> requestCallback)
   {
      sendRequest(RPC_SCOPE,
            GET_RSCONNECT_ACCOUNT_LIST,
            requestCallback);
   }

   @Override
   public void removeRSConnectAccount(String accountName, String server,
         ServerRequestCallback<Void> requestCallback)
   {
      JSONArray params = new JSONArray();
      params.set(0, new JSONString(accountName));
      params.set(1, new JSONString(server));
      sendRequest(RPC_SCOPE,
            REMOVE_RSCONNECT_ACCOUNT,
            params,
            requestCallback);
   }

   @Override
   public void connectRSConnectAccount(String command,
         ServerRequestCallback<Void> requestCallback)
   {
      JSONArray params = new JSONArray();
      params.set(0, new JSONString(command));
      sendRequest(RPC_SCOPE,
            CONNECT_RSCONNECT_ACCOUNT,
            params,
            requestCallback);
   }

   @Override
   public void getRSConnectAppList(
         String accountName,
         String server,
         ServerRequestCallback<JsArray<RSConnectApplicationInfo>> requestCallback)
   {
      JSONArray params = new JSONArray();
      params.set(0, new JSONString(accountName));
      params.set(1, new JSONString(server));
      sendRequest(RPC_SCOPE,
            GET_RSCONNECT_APP_LIST,
            params,
            requestCallback);
   }

   @Override
   public void getRSConnectDeployments(
         String dir,
         ServerRequestCallback<JsArray<RSConnectDeploymentRecord>> requestCallback)
   {
      JSONArray params = new JSONArray();
      params.set(0, new JSONString(dir));
      sendRequest(RPC_SCOPE,
            GET_RSCONNECT_DEPLOYMENTS,
            params,
            requestCallback);
   }
   
   @Override
   public void deployShinyApp(String dir, ArrayList<String> deployFiles, 
         String file, String account, 
         String server, String appName, ServerRequestCallback<Boolean> requestCallback)
   {
      JSONArray params = new JSONArray();
      params.set(0, new JSONString(dir));
      params.set(1, JSONUtils.toJSONStringArray(deployFiles));
      params.set(2, new JSONString(file));
      params.set(3, new JSONString(account));
      params.set(4, new JSONString(server));
      params.set(5, new JSONString(appName));
      sendRequest(RPC_SCOPE,
            DEPLOY_SHINY_APP,
            params,
            requestCallback);
   }
   
   @Override
   public void validateServerUrl(String url, 
         ServerRequestCallback<RSConnectServerInfo> requestCallback)
   {
      JSONArray params = new JSONArray();
      params.set(0, new JSONString(url));
      sendRequest(RPC_SCOPE,
            VALIDATE_SERVER_URL,
            params,
            requestCallback);
   }

   @Override
   public void getPreAuthToken(String serverName, 
         ServerRequestCallback<RSConnectPreAuthToken> requestCallback)
   {
      JSONArray params = new JSONArray();
      params.set(0, new JSONString(serverName));
      sendRequest(RPC_SCOPE,
            GET_AUTH_TOKEN,
            params,
            requestCallback);
   }

   @Override
   public void getUserFromToken(String url, 
         RSConnectPreAuthToken token,
         ServerRequestCallback<RSConnectAuthUser> requestCallback)
   {
      JSONArray params = new JSONArray();
      params.set(0, new JSONString(url));
      params.set(1, new JSONString(token.getToken()));
      params.set(2, new JSONString(token.getPrivateKey()));
      sendRequest(RPC_SCOPE,
            GET_USER_FROM_TOKEN,
            params,
            requestCallback);
   }

   @Override
   public void registerUserToken(String serverName, String accountName, int userId, 
                RSConnectPreAuthToken token, 
                ServerRequestCallback<Void> requestCallback)
   {
      JSONArray params = new JSONArray();
      params.set(0, new JSONString(serverName));
      params.set(1, new JSONString(accountName));
      params.set(2, new JSONNumber(userId));
      params.set(3, new JSONString(token.getToken()));
      params.set(4, new JSONString(token.getPrivateKey()));
      sendRequest(RPC_SCOPE,
            REGISTER_USER_TOKEN,
            params,
            requestCallback);
   }

   @Override
   public void getDeploymentFiles(String dir,
         ServerRequestCallback<RSConnectDeploymentFiles> requestCallback)
   {
      JSONArray params = new JSONArray();
      params.set(0, new JSONString(dir));
      sendRequest(RPC_SCOPE,
            GET_DEPLOYMENT_FILES,
            params,
            requestCallback);
   }
   
   @Override
   public void getLintResults(String target, 
         ServerRequestCallback<RSConnectLintResults> requestCallback)
   {
      JSONArray params = new JSONArray();
      params.set(0, new JSONString(target));
      sendRequest(RPC_SCOPE,
            GET_RSCONNECT_LINT_RESULTS,
            params,
            requestCallback);
   }
  
   @Override
   public void getRmdPublishDetails(String target,
         ServerRequestCallback<RmdPublishDetails> requestCallback)
   {
      JSONArray params = new JSONArray();
      params.set(0, new JSONString(target));
      sendRequest(RPC_SCOPE,
            GET_RMD_PUBLISH_DETAILS,
            params,
            requestCallback);
   }
  
   @Override
   public void getRMarkdownContext(
                  ServerRequestCallback<RMarkdownContext> requestCallback)
   {
      sendRequest(RPC_SCOPE, "get_rmarkdown_context", requestCallback);
   }

   @Override
   public void renderRmd(String file, int line, String format, String encoding,
                         boolean asTempfile, boolean asShiny,
         ServerRequestCallback<Boolean> requestCallback)
   {
      JSONArray params = new JSONArray();
      params.set(0, new JSONString(file));
      params.set(1, new JSONNumber(line));
      params.set(2, new JSONString(StringUtil.notNull(format)));
      params.set(3, new JSONString(encoding));
      params.set(4, JSONBoolean.getInstance(asTempfile));
      params.set(5, JSONBoolean.getInstance(asShiny));
      sendRequest(RPC_SCOPE,
            RENDER_RMD,
            params,
            requestCallback);
   }
   
   @Override
   public void renderRmdSource(String source,
         ServerRequestCallback<Boolean> requestCallback)
   {
      sendRequest(RPC_SCOPE, RENDER_RMD_SOURCE, source, requestCallback);
   }


   @Override
   public void terminateRenderRmd(boolean normal, 
                                  ServerRequestCallback<Void> requestCallback)
   {
      JSONArray params = new JSONArray();
      params.set(0, JSONBoolean.getInstance(normal));
      sendRequest(RPC_SCOPE,
            TERMINATE_RENDER_RMD,
            params,
            requestCallback);
   }
   
   @Override
   public void rmdOutputFormat(String file, 
                               String encoding, 
                               ServerRequestCallback<String> requestCallback)
   {
      JSONArray params = new JSONArray();
      params.set(0, new JSONString(file));
      params.set(1, new JSONString(encoding));
      sendRequest(RPC_SCOPE, "rmd_output_format", params, requestCallback);
   }
            
   @Override
   public void convertToYAML(JavaScriptObject input,
         ServerRequestCallback<RmdYamlResult> requestCallback)
   {
      JSONArray params = new JSONArray();
      params.set(0, new JSONObject(input));
      sendRequest(RPC_SCOPE,
            CONVERT_TO_YAML,
            params,
            requestCallback);
   }

   @Override
   public void convertFromYAML(String yaml,
         ServerRequestCallback<RmdYamlData> requestCallback)
   {
      JSONArray params = new JSONArray();
      params.set(0, new JSONString(yaml));
      sendRequest(RPC_SCOPE,
            CONVERT_FROM_YAML,
            params,
            requestCallback);
   }

   @Override
   public void discoverRmdTemplates(
         ServerRequestCallback<Boolean> requestCallback)
   {
      sendRequest(RPC_SCOPE,
            DISCOVER_RMD_TEMPLATES,
            requestCallback);
   }


   @Override
   public void createRmdFromTemplate(String filePath, String templatePath,
         boolean createDirectory,
         ServerRequestCallback<RmdCreatedTemplate> requestCallback)
   {
      JSONArray params = new JSONArray();
      params.set(0, new JSONString(filePath));
      params.set(1, new JSONString(templatePath));
      params.set(2, JSONBoolean.getInstance(createDirectory));
      sendRequest(RPC_SCOPE,
            CREATE_RMD_FROM_TEMPLATE,
            params,
            requestCallback);
   }

   @Override
   public void getRmdTemplate(String templatePath,
         ServerRequestCallback<RmdTemplateContent> requestCallback)
   {
      JSONArray params = new JSONArray();
      params.set(0, new JSONString(templatePath));
      sendRequest(RPC_SCOPE,
            GET_RMD_TEMPLATE,
            params,
            requestCallback);
   }
   
   @Override
   public void unsatisfiedDependencies(
      JsArray<Dependency> dependencies,
      boolean silentUpdate,
      ServerRequestCallback<JsArray<Dependency>> requestCallback)
   {
      JSONArray params = new JSONArray();
      params.set(0, new JSONArray(dependencies));
      params.set(1, JSONBoolean.getInstance(silentUpdate));
      sendRequest(RPC_SCOPE, 
                  "unsatisfied_dependencies", 
                  params, 
                  requestCallback);
   }
     
   @Override
   public void installDependencies(
      JsArray<Dependency> dependencies,
      ServerRequestCallback<ConsoleProcess> requestCallback)
   {
      sendRequest(RPC_SCOPE,
                  "install_dependencies",
                  dependencies,
                  new ConsoleProcessCallbackAdapter(requestCallback));
   }

   @Override
   public  void getPackratPrerequisites(
         ServerRequestCallback<PackratPrerequisites> requestCallback)
   {
      sendRequest(RPC_SCOPE, GET_PACKRAT_PREREQUISITES, requestCallback);
   }
   
   @Override
   public void installPackrat(
                   ServerRequestCallback<Boolean> requestCallback)
   {
      sendRequest(RPC_SCOPE, INSTALL_PACKRAT, requestCallback);
   }
   
   @Override
   public void getPackratContext(
                     ServerRequestCallback<PackratContext> requestCallback)
   {
      sendRequest(RPC_SCOPE, GET_PACKRAT_CONTEXT, requestCallback);
   }
   
   
   @Override
   public void getPackratStatus(String dir,
         ServerRequestCallback<JsArray<PackratStatus>> requestCallback)
   {
      
      JSONArray params = new JSONArray();
      params.set(0, new JSONString(dir));
      sendRequest(RPC_SCOPE,
                  GET_PACKRAT_STATUS,
                  params,
                  requestCallback);
   }
   
   @Override
   public void packratBootstrap(String dir,
                                boolean enter,
                                ServerRequestCallback<Void> requestCallback)
   {
      JSONArray params = new JSONArray();
      params.set(0, new JSONString(dir));
      params.set(1, JSONBoolean.getInstance(enter));
      sendRequest(RPC_SCOPE,
                  PACKRAT_BOOTSTRAP,
                  params,
                  requestCallback);
   }

   @Override
   public void getPendingActions(
         String action, 
         String dir,
         ServerRequestCallback<JsArray<PackratPackageAction>> requestCallback)
   {
      JSONArray params = new JSONArray();
      params.set(0, new JSONString(action));
      params.set(1, new JSONString(dir));
      sendRequest(RPC_SCOPE,
                  GET_PENDING_ACTIONS,
                  params,
                  requestCallback);
   }
   
   @Override
   public void markersTabClosed(ServerRequestCallback<Void> requestCallback)
   {
      sendRequest(RPC_SCOPE, "markers_tab_closed", requestCallback);
   }
   
   @Override
   public void updateActiveMarkerSet(String set,
                                     ServerRequestCallback<Void> callback)
   {
      sendRequest(RPC_SCOPE, "update_active_marker_set", set, callback);
   }
   
   @Override
   public void clearActiveMarkerSet(ServerRequestCallback<Void> requestCallback)
   {
      sendRequest(RPC_SCOPE, "clear_active_marker_set", requestCallback);
   }
   
   @Override
   public void lintRSourceDocument(String documentId,
                                   String documentPath,
                                   boolean showMarkersPane,
                                   ServerRequestCallback<JsArray<LintItem>> requestCallback)
   {
      JSONArray params = new JSONArray();
      params.set(0, new JSONString(documentId));
      params.set(1, new JSONString(documentPath));
      params.set(2, JSONBoolean.getInstance(showMarkersPane));
      sendRequest(RPC_SCOPE, LINT_R_SOURCE_DOCUMENT, params, requestCallback);
   }
   
   @Override
   public void getSetClassCall(String call,
                               ServerRequestCallback<SetClassCall> requestCallback)
   {
      JSONArray params = new JSONArray();
      params.set(0, new JSONString(call));
      sendRequest(RPC_SCOPE, GET_SET_CLASS_CALL, params, requestCallback);
   }
   
   @Override
   public void getSetGenericCall(String call,
                                 ServerRequestCallback<SetGenericCall> requestCallback)
   {
      JSONArray params = new JSONArray();
      params.set(0, new JSONString(call));
      sendRequest(RPC_SCOPE, GET_SET_GENERIC_CALL, params, requestCallback);
   }
   
   @Override
   public void getSetMethodCall(String call,
                                ServerRequestCallback<SetMethodCall> requestCallback)
   {
      JSONArray params = new JSONArray();
      params.set(0, new JSONString(call));
      sendRequest(RPC_SCOPE, GET_SET_METHOD_CALL, params, requestCallback);
   }
   
   @Override
   public void getSetRefClassCall(String call,
                                  ServerRequestCallback<SetRefClassCall> requestCallback)
   {
      JSONArray params = new JSONArray();
      params.set(0, new JSONString(call));
      sendRequest(RPC_SCOPE, GET_SET_REF_CLASS_CALL, params, requestCallback);
   }
   
   private String clientId_;
   private double clientVersion_ = 0;
   private boolean listeningForEvents_;
   private boolean disconnected_;

   private final RemoteServerAuth serverAuth_;
   private final RemoteServerEventListener serverEventListener_ ;

   private final Provider<ConsoleProcessFactory> pConsoleProcessFactory_;

   private final Session session_;
   private final EventBus eventBus_;
   private final Satellite satellite_;

   // url scopes
   private static final String RPC_SCOPE = "rpc";
   private static final String FILES_SCOPE = "files";
   private static final String EVENTS_SCOPE = "events";
   private static final String UPLOAD_SCOPE = "upload";
   private static final String EXPORT_SCOPE = "export";
   private static final String GRAPHICS_SCOPE = "graphics";
   private static final String SOURCE_SCOPE = "source";
   private static final String LOG_SCOPE = "log";
   private static final String META_SCOPE = "meta";
   private static final String FILE_SHOW = "file_show";

   // session methods
   private static final String CLIENT_INIT = "client_init";
   private static final String ACCEPT_AGREEMENT = "accept_agreement";
   private static final String SUSPEND_SESSION = "suspend_session";
   private static final String HANDLE_UNSAVED_CHANGES_COMPLETED = "handle_unsaved_changes_completed";
   private static final String QUIT_SESSION = "quit_session";
   private static final String SUSPEND_FOR_RESTART = "suspend_for_restart";
   private static final String PING="ping";

   private static final String SET_WORKBENCH_METRICS = "set_workbench_metrics";
   private static final String SET_PREFS = "set_prefs";
   private static final String SET_UI_PREFS = "set_ui_prefs";
   private static final String GET_R_PREFS = "get_r_prefs";
   private static final String SET_CLIENT_STATE = "set_client_state";
   private static final String USER_PROMPT_COMPLETED = "user_prompt_completed";
   private static final String GET_TERMINAL_OPTIONS = "get_terminal_options";
   private static final String START_SHELL_DIALOG = "start_shell_dialog";
   private static final String SEARCH_CODE = "search_code";
   private static final String GET_SEARCH_PATH_FUNCTION_DEFINITION = "get_search_path_function_definition";
   private static final String GET_METHOD_DEFINITION = "get_method_definition";
   private static final String GET_FUNCTION_DEFINITION = "get_function_definition";
   private static final String FIND_FUNCTION_IN_SEARCH_PATH = "find_function_in_search_path";

   private static final String CONSOLE_INPUT = "console_input";
   private static final String RESET_CONSOLE_ACTIONS = "reset_console_actions";
   private static final String INTERRUPT = "interrupt";
   private static final String ABORT = "abort";
   private static final String GET_DPLYR_JOIN_COMPLETIONS_STRING = 
         "get_dplyr_join_completions_string";
   private static final String GET_DPLYR_JOIN_COMPLETIONS = "get_dplyr_join_completions";
   private static final String GET_ARGS = "get_args";
   private static final String GET_COMPLETIONS = "get_completions";
   private static final String IS_FUNCTION = "is_function";
   private static final String GET_HELP_AT_CURSOR = "get_help_at_cursor";

   private static final String PROCESS_START = "process_start";
   private static final String PROCESS_INTERRUPT = "process_interrupt";
   private static final String PROCESS_REAP = "process_reap";
   private static final String PROCESS_WRITE_STDIN = "process_write_stdin";

   private static final String REMOVE_ALL_OBJECTS = "remove_all_objects";
   private static final String REMOVE_OBJECTS = "remove_objects";
   private static final String DOWNLOAD_DATA_FILE = "download_data_file";
   private static final String GET_DATA_PREVIEW = "get_data_preview";
   private static final String GET_OUTPUT_PREVIEW = "get_output_preview";

   private static final String EDIT_COMPLETED = "edit_completed";
   private static final String CHOOSE_FILE_COMPLETED = "choose_file_completed";

   private static final String GET_PACKAGE_STATE = "get_package_state";
   private static final String AVAILABLE_PACKAGES = "available_packages";
   private static final String CHECK_FOR_PACKAGE_UPDATES = "check_for_package_updates";
   private static final String INIT_DEFAULT_USER_LIBRARY = "init_default_user_library";
   private static final String LOADED_PACKAGE_UPDATES_REQUIRED = "loaded_package_updates_required";
   private static final String IGNORE_NEXT_LOADED_PACKAGE_CHECK = "ignore_next_loaded_package_check";
   private static final String GET_PACKAGE_INSTALL_CONTEXT = "get_package_install_context";
   private static final String IS_PACKAGE_LOADED = "is_package_loaded";
   private static final String SET_CRAN_MIRROR = "set_cran_mirror";
   private static final String GET_CRAN_MIRRORS = "get_cran_mirrors";
   private static final String PACKAGE_SKELETON = "package_skeleton";

   private static final String GET_HELP = "get_help";
   private static final String SHOW_HELP_TOPIC = "show_help_topic" ;
   private static final String SEARCH = "search" ;

   private static final String STAT = "stat";
   private static final String IS_TEXT_FILE = "is_text_file";
   private static final String LIST_FILES = "list_files";
   private static final String LIST_ALL_FILES = "list_all_files";
   private static final String CREATE_FOLDER = "create_folder";
   private static final String DELETE_FILES = "delete_files";
   private static final String COPY_FILE = "copy_file";
   private static final String MOVE_FILES = "move_files";
   private static final String RENAME_FILE = "rename_file";
   private static final String COMPLETE_UPLOAD = "complete_upload";

   private static final String NEXT_PLOT = "next_plot";
   private static final String PREVIOUS_PLOT = "previous_plot";
   private static final String REMOVE_PLOT = "remove_plot";
   private static final String CLEAR_PLOTS = "clear_plots";
   private static final String REFRESH_PLOT = "refresh_plot";
   private static final String SAVE_PLOT_AS = "save_plot_as";
   private static final String SAVE_PLOT_AS_PDF = "save_plot_as_pdf";
   private static final String COPY_PLOT_TO_CLIPBOARD_METAFILE = "copy_plot_to_clipboard_metafile";
   private static final String COPY_PLOT_TO_COCOA_PASTEBOARD = "copy_plot_to_cocoa_pasteboard";
   private static final String GET_UNIQUE_SAVE_PLOT_STEM = "get_unique_save_plot_stem";
   private static final String GET_SAVE_PLOT_CONTEXT = "get_save_plot_context";
   private static final String LOCATOR_COMPLETED = "locator_completed";
   private static final String SET_MANIPULATOR_VALUES = "set_manipulator_values";
   private static final String MANIPULATOR_PLOT_CLICKED = "manipulator_plot_clicked";
   
   private static final String EXECUTE_R_CODE = "execute_r_code";

   private static final String GET_NEW_PROJECT_CONTEXT = "get_new_project_context";
   private static final String CREATE_PROJECT = "create_project";
   private static final String READ_PROJECT_OPTIONS = "read_project_options";
   private static final String WRITE_PROJECT_OPTIONS = "write_project_options";
   private static final String WRITE_PROJECT_VCS_OPTIONS = "write_project_vcs_options";
   
   private static final String NEW_DOCUMENT = "new_document";
   private static final String OPEN_DOCUMENT = "open_document";
   private static final String SAVE_DOCUMENT = "save_document";
   private static final String SAVE_DOCUMENT_DIFF = "save_document_diff";
   private static final String CHECK_FOR_EXTERNAL_EDIT = "check_for_external_edit";
   private static final String IGNORE_EXTERNAL_EDIT = "ignore_external_edit";
   private static final String CLOSE_DOCUMENT = "close_document";
   private static final String CLOSE_ALL_DOCUMENTS = "close_all_documents";
   private static final String GET_SOURCE_TEMPLATE = "get_source_template";
   private static final String CREATE_RD_SHELL = "create_rd_shell";
   private static final String SET_SOURCE_DOCUMENT_ON_SAVE = "set_source_document_on_save";
   private static final String SAVE_ACTIVE_DOCUMENT = "save_active_document";
   private static final String MODIFY_DOCUMENT_PROPERTIES = "modify_document_properties";
   private static final String GET_DOCUMENT_PROPERTIES = "get_document_properties";
   private static final String REVERT_DOCUMENT = "revert_document";
   private static final String REOPEN_WITH_ENCODING = "reopen_with_encoding";
   private static final String REMOVE_CONTENT_URL = "remove_content_url";
   private static final String DETECT_FREE_VARS = "detect_free_vars";
   private static final String ICONVLIST = "iconvlist";
   private static final String GET_TEX_CAPABILITIES = "get_tex_capabilities";
   private static final String GET_CHUNK_OPTIONS = "get_chunk_options";
   private static final String SET_DOC_ORDER = "set_doc_order";
   private static final String REMOVE_CACHED_DATA = "remove_cached_data";
   private static final String DUPLICATE_DATA_VIEW = "duplicate_data_view";
   private static final String ENSURE_FILE_EXISTS = "ensure_file_exists";

   private static final String GET_RECENT_HISTORY = "get_recent_history";
   private static final String GET_HISTORY_ITEMS = "get_history_items";
   private static final String REMOVE_HISTORY_ITEMS = "remove_history_items";
   private static final String CLEAR_HISTORY = "clear_history";
   private static final String GET_HISTORY_ARCHIVE_ITEMS = "get_history_archive_items";
   private static final String SEARCH_HISTORY_ARCHIVE = "search_history_archive";
   private static final String SEARCH_HISTORY_ARCHIVE_BY_PREFIX = "search_history_archive_by_prefix";

   private static final String VCS_CLONE = "vcs_clone";
   
   private static final String GIT_ADD = "git_add";
   private static final String GIT_REMOVE = "git_remove";
   private static final String GIT_DISCARD = "git_discard";
   private static final String GIT_REVERT = "git_revert";
   private static final String GIT_STAGE = "git_stage";
   private static final String GIT_UNSTAGE = "git_unstage";
   private static final String GIT_ALL_STATUS = "git_all_status";
   private static final String GIT_FULL_STATUS = "git_full_status";
   private static final String GIT_LIST_BRANCHES = "git_list_branches";
   private static final String GIT_CHECKOUT = "git_checkout";
   private static final String GIT_COMMIT = "git_commit";
   private static final String GIT_PUSH = "git_push";
   private static final String GIT_PULL = "git_pull";
   private static final String ASKPASS_COMPLETED = "askpass_completed";
   private static final String CREATE_SSH_KEY = "create_ssh_key";
   private static final String GIT_SSH_PUBLIC_KEY = "git_ssh_public_key";
   private static final String GIT_HAS_REPO = "git_has_repo";
   private static final String GIT_INIT_REPO = "git_init_repo";
   private static final String GIT_GET_IGNORES = "git_get_ignores";
   private static final String GIT_SET_IGNORES = "git_set_ignores";
   private static final String GIT_GITHUB_REMOTE_URL = "git_github_remote_url";
   private static final String GIT_DIFF_FILE = "git_diff_file";
   private static final String GIT_APPLY_PATCH = "git_apply_patch";
   private static final String GIT_HISTORY_COUNT = "git_history_count";
   private static final String GIT_HISTORY = "git_history";
   private static final String GIT_SHOW = "git_show";
   private static final String GIT_SHOW_FILE = "git_show_file";
   private static final String GIT_EXPORT_FILE = "git_export_file";

   private static final String SVN_ADD = "svn_add";
   private static final String SVN_DELETE = "svn_delete";
   private static final String SVN_REVERT = "svn_revert";
   private static final String SVN_RESOLVE = "svn_resolve";
   private static final String SVN_STATUS = "svn_status";
   private static final String SVN_UPDATE = "svn_update";
   private static final String SVN_CLEANUP = "svn_cleanup";
   private static final String SVN_COMMIT = "svn_commit";
   private static final String SVN_DIFF_FILE = "svn_diff_file";
   private static final String SVN_APPLY_PATCH = "svn_apply_patch";
   private static final String SVN_HISTORY_COUNT = "svn_history_count";
   private static final String SVN_HISTORY = "svn_history";
   private static final String SVN_SHOW = "svn_show";
   private static final String SVN_SHOW_FILE = "svn_show_file";
   private static final String SVN_GET_IGNORES = "svn_get_ignores";
   private static final String SVN_SET_IGNORES = "svn_set_ignores";

   private static final String GET_PUBLIC_KEY = "get_public_key";
   
   private static final String LIST_GET = "list_get";
   private static final String LIST_SET_CONTENTS = "list_set_contents";
   private static final String LIST_PREPEND_ITEM = "list_prepend_item";
   private static final String LIST_APPEND_ITEM = "list_append_item";
   private static final String LIST_REMOVE_ITEM = "list_remove_item";
   private static final String LIST_CLEAR = "list_clear";
   
   private static final String PREVIEW_HTML = "preview_html";
   private static final String TERMINATE_PREVIEW_HTML = "terminate_preview_html";
   private static final String GET_HTML_CAPABILITIES = "get_html_capabilities";
   private static final String RPUBS_UPLOAD = "rpubs_upload";
   private static final String RPUBS_TERMINATE_UPLOAD = "terminate_rpubs_upload";
   
   private static final String SET_WORKING_DIRECTORY = "set_working_directory";
   private static final String CREATE_STANDALONE_PRESENTATION = "create_standalone_presentation";
   private static final String CREATE_DESKTOP_VIEW_IN_BROWSER_PRESENTATION = "create_desktop_view_in_browser_presentation";
   private static final String CREATE_PRESENTATION_RPUBS_SOURCE = "create_presentation_rpubs_source";
   private static final String SET_PRESENTATION_SLIDE_INDEX = "set_presentation_slide_index";
   private static final String PRESENTATION_EXECUTE_CODE = "presentation_execute_code";
   private static final String CREATE_NEW_PRESENTATION = "create_new_presentation";
   private static final String SHOW_PRESENTATION_PANE = "show_presentation_pane";
   private static final String CLOSE_PRESENTATION_PANE = "close_presentation_pane";
   
   private static final String TUTORIAL_FEEDBACK = "tutorial_feedback";
   private static final String TUTORIAL_QUIZ_RESPONSE = "tutorial_quiz_response";
   
   private static final String GET_SLIDE_NAVIGATION_FOR_FILE = "get_slide_navigation_for_file";
   private static final String GET_SLIDE_NAVIGATION_FOR_CODE = "get_slide_navigation_for_code";
   private static final String CLEAR_PRESENTATION_CACHE = "clear_presentation_cache";
   
   private static final String COMPILE_PDF = "compile_pdf";
   private static final String IS_COMPILE_PDF_RUNNING = "is_compile_pdf_running";
   private static final String TERMINATE_COMPILE_PDF = "terminate_compile_pdf";
   private static final String COMPILE_PDF_CLOSED = "compile_pdf_closed";
   
   private static final String SYNCTEX_FORWARD_SEARCH = "synctex_forward_search";
   private static final String SYNCTEX_INVERSE_SEARCH = "synctex_inverse_search";
   private static final String APPLY_FORWARD_CONCORDANCE = "apply_forward_concordance";
   private static final String APPLY_INVERSE_CONCORDANCE = "apply_inverse_concordance";
   
   private static final String CHECK_SPELLING = "check_spelling";
   private static final String SUGGESTION_LIST = "suggestion_list";
   private static final String ADD_CUSTOM_DICTIONARY = "add_custom_dictionary";
   private static final String REMOVE_CUSTOM_DICTIONARY = "remove_custom_dictionary";
   private static final String INSTALL_ALL_DICTIONARIES = "install_all_dictionaries";

   private static final String BEGIN_FIND = "begin_find";
   private static final String STOP_FIND = "stop_find";
   
   private static final String GET_CPP_CAPABILITIES = "get_cpp_capabilities";
   private static final String INSTALL_BUILD_TOOLS = "install_build_tools";
   private static final String START_BUILD = "start_build";
   private static final String TERMINATE_BUILD = "terminate_build";
   private static final String DEVTOOLS_LOAD_ALL_PATH = "devtools_load_all_path";

   private static final String LIST_ENVIRONMENT = "list_environment";
   private static final String SET_CONTEXT_DEPTH = "set_context_depth";
   private static final String SET_ENVIRONMENT = "set_environment";
   private static final String SET_ENVIRONMENT_FRAME = "set_environment_frame";
   private static final String GET_ENVIRONMENT_NAMES = "get_environment_names";
   private static final String GET_ENVIRONMENT_STATE = "get_environment_state";
   private static final String GET_OBJECT_CONTENTS = "get_object_contents";
   private static final String REQUERY_CONTEXT = "requery_context";
   
   private static final String GET_FUNCTION_STEPS = "get_function_steps";
   private static final String SET_FUNCTION_BREAKPOINTS = "set_function_breakpoints";
   private static final String GET_FUNCTION_STATE = "get_function_state";
   private static final String EXECUTE_DEBUG_SOURCE = "execute_debug_source";
   private static final String SET_ERROR_MANAGEMENT_TYPE = "set_error_management_type";
   private static final String UPDATE_BREAKPOINTS = "update_breakpoints";
   private static final String REMOVE_ALL_BREAKPOINTS = "remove_all_breakpoints";
   
   private static final String LOG = "log";
   private static final String LOG_EXCEPTION = "log_exception";
   
   private static final String GET_INIT_MESSAGES = "get_init_messages";

   private static final String CHECK_FOR_UPDATES = "check_for_updates";
   private static final String GET_PRODUCT_INFO = "get_product_info";

   private static final String GET_SHINY_VIEWER_TYPE = "get_shiny_viewer_type";
   private static final String GET_SHINY_RUN_CMD = "get_shiny_run_cmd";
   private static final String SET_SHINY_VIEWER_TYPE = "set_shiny_viewer_type";
   
   private static final String GET_RSCONNECT_ACCOUNT_LIST = "get_rsconnect_account_list";
   private static final String REMOVE_RSCONNECT_ACCOUNT = "remove_rsconnect_account";
   private static final String CONNECT_RSCONNECT_ACCOUNT = "connect_rsconnect_account";
   private static final String GET_RSCONNECT_APP_LIST = "get_rsconnect_app_list";
   private static final String GET_RSCONNECT_DEPLOYMENTS = "get_rsconnect_deployments";
   private static final String DEPLOY_SHINY_APP = "deploy_shiny_app";
   private static final String GET_DEPLOYMENT_FILES = "get_deployment_files";
   private static final String VALIDATE_SERVER_URL = "validate_server_url";
   private static final String GET_AUTH_TOKEN = "get_auth_token";
   private static final String GET_USER_FROM_TOKEN = "get_user_from_token";
   private static final String REGISTER_USER_TOKEN = "register_user_token";
   private static final String GET_RSCONNECT_LINT_RESULTS = "get_rsconnect_lint_results";
   private static final String GET_RMD_PUBLISH_DETAILS = "get_rmd_publish_details";

   private static final String RENDER_RMD = "render_rmd";
   private static final String RENDER_RMD_SOURCE = "render_rmd_source";
   private static final String TERMINATE_RENDER_RMD = "terminate_render_rmd";
   private static final String CONVERT_TO_YAML = "convert_to_yaml";
   private static final String CONVERT_FROM_YAML = "convert_from_yaml";
   private static final String DISCOVER_RMD_TEMPLATES = "discover_rmd_templates";
   private static final String CREATE_RMD_FROM_TEMPLATE = "create_rmd_from_template";
   private static final String GET_RMD_TEMPLATE = "get_rmd_template";
   
   private static final String GET_PACKRAT_PREREQUISITES = "get_packrat_prerequisites";
   private static final String INSTALL_PACKRAT = "install_packrat";
   private static final String GET_PACKRAT_CONTEXT = "get_packrat_context";
   private static final String GET_PACKRAT_STATUS = "get_packrat_status";
   private static final String PACKRAT_BOOTSTRAP = "packrat_bootstrap";
   private static final String GET_PENDING_ACTIONS = "get_pending_actions";
   
   private static final String LINT_R_SOURCE_DOCUMENT = "lint_r_source_document";
<<<<<<< HEAD
=======
   
   private static final String GET_SET_CLASS_CALL = "get_set_class_slots";
   private static final String GET_SET_GENERIC_CALL = "get_set_generic_call";
   private static final String GET_SET_METHOD_CALL = "get_set_method_call";
   private static final String GET_SET_REF_CLASS_CALL = "get_set_ref_class_call";
   
   
  
>>>>>>> d156d6f7
}<|MERGE_RESOLUTION|>--- conflicted
+++ resolved
@@ -4357,15 +4357,9 @@
    private static final String GET_PENDING_ACTIONS = "get_pending_actions";
    
    private static final String LINT_R_SOURCE_DOCUMENT = "lint_r_source_document";
-<<<<<<< HEAD
-=======
    
    private static final String GET_SET_CLASS_CALL = "get_set_class_slots";
    private static final String GET_SET_GENERIC_CALL = "get_set_generic_call";
    private static final String GET_SET_METHOD_CALL = "get_set_method_call";
    private static final String GET_SET_REF_CLASS_CALL = "get_set_ref_class_call";
-   
-   
-  
->>>>>>> d156d6f7
 }