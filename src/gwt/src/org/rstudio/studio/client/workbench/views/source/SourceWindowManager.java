--- conflicted
+++ resolved
@@ -93,13 +93,10 @@
                                             ShinyApplicationStatusEvent.Handler,
                                             CollabEditStartedEvent.Handler,
                                             CollabEditEndedEvent.Handler,
-<<<<<<< HEAD
                                             ReplaceSelectionDispatchEvent.Handler,
                                             ReplaceRangesDispatchEvent.Handler,
                                             GetActiveDocumentContextDispatchEvent.Handler
-=======
                                             DocFocusedEvent.Handler
->>>>>>> f257e0c7
 {
    @Inject
    public SourceWindowManager(
