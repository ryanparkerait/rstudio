/*
 * Source.java
 *
 * Copyright (C) 2009-12 by RStudio, Inc.
 *
 * Unless you have received this program directly from RStudio pursuant
 * to the terms of a commercial license agreement with RStudio, then
 * this program is licensed to you under the terms of version 3 of the
 * GNU Affero General Public License. This program is distributed WITHOUT
 * ANY EXPRESS OR IMPLIED WARRANTY, INCLUDING THOSE OF NON-INFRINGEMENT,
 * MERCHANTABILITY OR FITNESS FOR A PARTICULAR PURPOSE. Please refer to the
 * AGPL (http://www.gnu.org/licenses/agpl-3.0.txt) for more details.
 *
 */
package org.rstudio.studio.client.workbench.views.source;

import com.google.gwt.core.client.JsArray;
import com.google.gwt.core.client.JsArrayString;
import com.google.gwt.core.client.Scheduler;
import com.google.gwt.core.client.Scheduler.ScheduledCommand;
import com.google.gwt.event.dom.client.ChangeEvent;
import com.google.gwt.event.dom.client.ChangeHandler;
import com.google.gwt.event.dom.client.KeyCodes;
import com.google.gwt.event.logical.shared.*;
import com.google.gwt.event.shared.HandlerRegistration;
import com.google.gwt.json.client.JSONString;
import com.google.gwt.json.client.JSONValue;
import com.google.gwt.resources.client.ImageResource;
import com.google.gwt.user.client.Command;
import com.google.gwt.user.client.Timer;
import com.google.gwt.user.client.ui.IsWidget;
import com.google.gwt.user.client.ui.Widget;
import com.google.inject.Inject;
import com.google.inject.Provider;

import org.rstudio.core.client.*;
import org.rstudio.core.client.command.AppCommand;
import org.rstudio.core.client.command.Handler;
import org.rstudio.core.client.command.KeyboardShortcut;
import org.rstudio.core.client.command.ShortcutManager;
import org.rstudio.core.client.events.*;
import org.rstudio.core.client.files.FileSystemItem;
import org.rstudio.core.client.js.JsObject;
import org.rstudio.core.client.widget.Operation;
import org.rstudio.core.client.widget.OperationWithInput;
import org.rstudio.core.client.widget.ProgressIndicator;
import org.rstudio.core.client.widget.ProgressOperationWithInput;
import org.rstudio.studio.client.application.Desktop;
import org.rstudio.studio.client.application.events.EventBus;
import org.rstudio.studio.client.common.FileDialogs;
import org.rstudio.studio.client.common.GlobalDisplay;
import org.rstudio.studio.client.common.GlobalProgressDelayer;
import org.rstudio.studio.client.common.SimpleRequestCallback;
import org.rstudio.studio.client.common.filetypes.EditableFileType;
import org.rstudio.studio.client.common.filetypes.FileTypeRegistry;
import org.rstudio.studio.client.common.filetypes.TextFileType;
import org.rstudio.studio.client.common.filetypes.events.OpenPresentationSourceFileEvent;
import org.rstudio.studio.client.common.filetypes.events.OpenSourceFileEvent;
import org.rstudio.studio.client.common.filetypes.events.OpenSourceFileEvent.NavigationMethod;
import org.rstudio.studio.client.common.filetypes.events.OpenSourceFileHandler;
import org.rstudio.studio.client.common.rnw.RnwWeave;
import org.rstudio.studio.client.common.rnw.RnwWeaveRegistry;
import org.rstudio.studio.client.common.synctex.Synctex;
import org.rstudio.studio.client.common.synctex.events.SynctexStatusChangedEvent;
import org.rstudio.studio.client.rmarkdown.model.RMarkdownContext;
import org.rstudio.studio.client.rmarkdown.model.RmdChosenTemplate;
import org.rstudio.studio.client.rmarkdown.model.RmdFrontMatter;
import org.rstudio.studio.client.rmarkdown.model.RmdOutputFormat;
import org.rstudio.studio.client.rmarkdown.model.RmdTemplateData;
import org.rstudio.studio.client.server.ServerError;
import org.rstudio.studio.client.server.ServerRequestCallback;
import org.rstudio.studio.client.server.VoidServerRequestCallback;
import org.rstudio.studio.client.workbench.FileMRUList;
import org.rstudio.studio.client.workbench.WorkbenchContext;
import org.rstudio.studio.client.workbench.commands.Commands;
import org.rstudio.studio.client.workbench.model.ClientState;
import org.rstudio.studio.client.workbench.model.RemoteFileSystemContext;
import org.rstudio.studio.client.workbench.model.Session;
import org.rstudio.studio.client.workbench.model.SessionInfo;
import org.rstudio.studio.client.workbench.model.UnsavedChangesTarget;
import org.rstudio.studio.client.workbench.model.helper.IntStateValue;
import org.rstudio.studio.client.workbench.prefs.model.UIPrefs;
import org.rstudio.studio.client.workbench.ui.unsaved.UnsavedChangesDialog;
import org.rstudio.studio.client.workbench.views.data.events.ViewDataEvent;
import org.rstudio.studio.client.workbench.views.data.events.ViewDataHandler;
import org.rstudio.studio.client.workbench.views.output.find.events.FindInFilesEvent;
import org.rstudio.studio.client.workbench.views.source.editors.EditingTarget;
import org.rstudio.studio.client.workbench.views.source.editors.EditingTargetSource;
import org.rstudio.studio.client.workbench.views.source.editors.codebrowser.CodeBrowserEditingTarget;
import org.rstudio.studio.client.workbench.views.source.editors.data.DataEditingTarget;
import org.rstudio.studio.client.workbench.views.source.editors.profiler.ProfilerEditingTarget;
import org.rstudio.studio.client.workbench.views.source.editors.profiler.model.ProfilerContents;
import org.rstudio.studio.client.workbench.views.source.editors.text.TextEditingTarget;
import org.rstudio.studio.client.workbench.views.source.editors.text.TextEditingTargetPresentationHelper;
import org.rstudio.studio.client.workbench.views.source.editors.text.TextEditingTargetRMarkdownHelper;
import org.rstudio.studio.client.workbench.views.source.editors.text.ace.AceEditorNative;
import org.rstudio.studio.client.workbench.views.source.editors.text.ace.Position;
import org.rstudio.studio.client.workbench.views.source.editors.text.events.FileTypeChangedEvent;
import org.rstudio.studio.client.workbench.views.source.editors.text.events.FileTypeChangedHandler;
import org.rstudio.studio.client.workbench.views.source.editors.text.events.SourceOnSaveChangedEvent;
import org.rstudio.studio.client.workbench.views.source.editors.text.events.SourceOnSaveChangedHandler;
import org.rstudio.studio.client.workbench.views.source.editors.text.ui.NewRMarkdownDialog;
import org.rstudio.studio.client.workbench.views.source.editors.text.ui.NewRdDialog;
import org.rstudio.studio.client.workbench.views.source.events.*;
import org.rstudio.studio.client.workbench.views.source.model.ContentItem;
import org.rstudio.studio.client.workbench.views.source.model.DataItem;
import org.rstudio.studio.client.workbench.views.source.model.RdShellResult;
import org.rstudio.studio.client.workbench.views.source.model.SourceDocument;
import org.rstudio.studio.client.workbench.views.source.model.SourceNavigation;
import org.rstudio.studio.client.workbench.views.source.model.SourceNavigationHistory;
import org.rstudio.studio.client.workbench.views.source.model.SourcePosition;
import org.rstudio.studio.client.workbench.views.source.model.SourceServerOperations;

import java.util.ArrayList;
import java.util.HashSet;

public class Source implements InsertSourceHandler,
                               IsWidget,
                             OpenSourceFileHandler,
                             TabClosingHandler,
                             TabCloseHandler,
                             TabReorderHandler,
                             SelectionHandler<Integer>,
                             TabClosedHandler,
                             FileEditHandler,
                             ShowContentHandler,
                             ShowDataHandler,
                             CodeBrowserNavigationHandler,
                             CodeBrowserFinishedHandler,
                             CodeBrowserHighlightEvent.Handler,
                             SourceExtendedTypeDetectedEvent.Handler,
                             BeforeShowHandler
{
   public interface Display extends IsWidget,
                                    HasTabClosingHandlers,
                                    HasTabCloseHandlers,
                                    HasTabClosedHandlers,
                                    HasTabReorderHandlers,
                                    HasBeforeSelectionHandlers<Integer>,
                                    HasSelectionHandlers<Integer>
   {
      void addTab(Widget widget,
                  ImageResource icon,
                  String name,
                  String tooltip,
                  boolean switchToTab);
      void selectTab(int tabIndex);
      void selectTab(Widget widget);
      int getTabCount();
      int getActiveTabIndex();
      void closeTab(Widget widget, boolean interactive);
      void closeTab(Widget widget, boolean interactive, Command onClosed);
      void closeTab(int index, boolean interactive);
      void closeTab(int index, boolean interactive, Command onClosed);
      void setDirty(Widget widget, boolean dirty);
      void manageChevronVisibility();
      void showOverflowPopup();
      
      void showUnsavedChangesDialog(
            String title,
            ArrayList<UnsavedChangesTarget> dirtyTargets,
            OperationWithInput<UnsavedChangesDialog.Result> saveOperation,
            Command onCancelled);

      void ensureVisible();

      void renameTab(Widget child,
                     ImageResource icon,
                     String value,
                     String tooltip);

      HandlerRegistration addBeforeShowHandler(BeforeShowHandler handler);
   }

   public interface CPSEditingTargetCommand
   {
      void execute(EditingTarget editingTarget, Command continuation);
   }

   @Inject
   public Source(Commands commands,
                 Display view,
                 SourceServerOperations server,
                 EditingTargetSource editingTargetSource,
                 FileTypeRegistry fileTypeRegistry,
                 GlobalDisplay globalDisplay,
                 FileDialogs fileDialogs,
                 RemoteFileSystemContext fileContext,
                 EventBus events,
                 final Session session,
                 Synctex synctex,
                 WorkbenchContext workbenchContext,
                 Provider<FileMRUList> pMruList,
                 UIPrefs uiPrefs,
                 RnwWeaveRegistry rnwWeaveRegistry)
   {
      commands_ = commands;
      view_ = view;
      server_ = server;
      editingTargetSource_ = editingTargetSource;
      fileTypeRegistry_ = fileTypeRegistry;
      globalDisplay_ = globalDisplay;
      fileDialogs_ = fileDialogs;
      fileContext_ = fileContext;
      rmarkdown_ = new TextEditingTargetRMarkdownHelper();
      events_ = events;
      session_ = session;
      synctex_ = synctex;
      workbenchContext_ = workbenchContext;
      pMruList_ = pMruList;
      uiPrefs_ = uiPrefs;
      rnwWeaveRegistry_ = rnwWeaveRegistry;

      view_.addTabClosingHandler(this);
      view_.addTabCloseHandler(this);
      view_.addTabClosedHandler(this);
      view_.addTabReorderHandler(this);
      view_.addSelectionHandler(this);
      view_.addBeforeShowHandler(this);

      dynamicCommands_ = new HashSet<AppCommand>();
      dynamicCommands_.add(commands.saveSourceDoc());
      dynamicCommands_.add(commands.reopenSourceDocWithEncoding());
      dynamicCommands_.add(commands.saveSourceDocAs());
      dynamicCommands_.add(commands.saveSourceDocWithEncoding());
      dynamicCommands_.add(commands.printSourceDoc());
      dynamicCommands_.add(commands.vcsFileLog());
      dynamicCommands_.add(commands.vcsFileDiff());
      dynamicCommands_.add(commands.vcsFileRevert());
      dynamicCommands_.add(commands.executeCode());
      dynamicCommands_.add(commands.executeCodeWithoutFocus());
      dynamicCommands_.add(commands.executeAllCode());
      dynamicCommands_.add(commands.executeToCurrentLine());
      dynamicCommands_.add(commands.executeFromCurrentLine());
      dynamicCommands_.add(commands.executeCurrentFunction());
      dynamicCommands_.add(commands.executeCurrentSection());
      dynamicCommands_.add(commands.executeLastCode());
      dynamicCommands_.add(commands.insertChunk());
      dynamicCommands_.add(commands.insertSection());
      dynamicCommands_.add(commands.executePreviousChunks());
      dynamicCommands_.add(commands.executeCurrentChunk());
      dynamicCommands_.add(commands.executeNextChunk());
      dynamicCommands_.add(commands.sourceActiveDocument());
      dynamicCommands_.add(commands.sourceActiveDocumentWithEcho());
      dynamicCommands_.add(commands.markdownHelp());
      dynamicCommands_.add(commands.usingRMarkdownHelp());
      dynamicCommands_.add(commands.authoringRPresentationsHelp());
      dynamicCommands_.add(commands.knitDocument());
      dynamicCommands_.add(commands.previewHTML());
      dynamicCommands_.add(commands.compilePDF());
      dynamicCommands_.add(commands.compileNotebook());
      dynamicCommands_.add(commands.synctexSearch());
      dynamicCommands_.add(commands.popoutDoc());
      dynamicCommands_.add(commands.findReplace());
      dynamicCommands_.add(commands.findNext());
      dynamicCommands_.add(commands.findPrevious());
      dynamicCommands_.add(commands.findFromSelection());
      dynamicCommands_.add(commands.replaceAndFind());
      dynamicCommands_.add(commands.extractFunction());
      dynamicCommands_.add(commands.extractLocalVariable());
      dynamicCommands_.add(commands.commentUncomment());
      dynamicCommands_.add(commands.reindent());
      dynamicCommands_.add(commands.reflowComment());
      dynamicCommands_.add(commands.jumpTo());
      dynamicCommands_.add(commands.jumpToMatching());
      dynamicCommands_.add(commands.goToHelp());
      dynamicCommands_.add(commands.goToFunctionDefinition());
      dynamicCommands_.add(commands.setWorkingDirToActiveDoc());
      dynamicCommands_.add(commands.debugDumpContents());
      dynamicCommands_.add(commands.debugImportDump());
      dynamicCommands_.add(commands.goToLine());
      dynamicCommands_.add(commands.checkSpelling());
      dynamicCommands_.add(commands.codeCompletion());
      dynamicCommands_.add(commands.rcppHelp());
      dynamicCommands_.add(commands.debugBreakpoint());
      dynamicCommands_.add(commands.vcsViewOnGitHub());
      dynamicCommands_.add(commands.vcsBlameOnGitHub());
      dynamicCommands_.add(commands.editRmdFormatOptions());
<<<<<<< HEAD
      dynamicCommands_.add(commands.searchProjectFiles());
=======
      dynamicCommands_.add(commands.alignAssignment());
>>>>>>> fd685c22
      for (AppCommand command : dynamicCommands_)
      {
         command.setVisible(false);
         command.setEnabled(false);
      }
      
      // fake shortcuts for commands which we handle at a lower level
      commands.goToHelp().setShortcut(new KeyboardShortcut(112));
      commands.goToFunctionDefinition().setShortcut(new KeyboardShortcut(113));
      commands.codeCompletion().setShortcut(
                                    new KeyboardShortcut(KeyCodes.KEY_TAB));

      // See bug 3673 and https://bugs.webkit.org/show_bug.cgi?id=41016
      if (BrowseCap.isMacintosh())
      {
         ShortcutManager.INSTANCE.register(
               KeyboardShortcut.META | KeyboardShortcut.ALT,
               192,
               commands.executeNextChunk(), 
               "Execute",
               commands.executeNextChunk().getMenuLabel(false));
      }

      events.addHandler(ShowContentEvent.TYPE, this);
      events.addHandler(ShowDataEvent.TYPE, this);

      events.addHandler(ViewDataEvent.TYPE, new ViewDataHandler()
      {
         public void onViewData(ViewDataEvent event)
         {
            server_.newDocument(
                  FileTypeRegistry.DATAFRAME.getTypeId(),
                  null,
                  JsObject.createJsObject(),
                  new SimpleRequestCallback<SourceDocument>("Edit Data Frame") {
                     public void onResponseReceived(SourceDocument response)
                     {
                        addTab(response);
                     }
                  });
         }
      });
      
      events.addHandler(CodeBrowserNavigationEvent.TYPE, this);
      
      events.addHandler(CodeBrowserFinishedEvent.TYPE, this);

      events.addHandler(CodeBrowserHighlightEvent.TYPE, this);

      events.addHandler(FileTypeChangedEvent.TYPE, new FileTypeChangedHandler()
      {
         public void onFileTypeChanged(FileTypeChangedEvent event)
         {
            manageCommands();
         }
      });
      
      events.addHandler(SourceOnSaveChangedEvent.TYPE, 
                        new SourceOnSaveChangedHandler() {
         @Override
         public void onSourceOnSaveChanged(SourceOnSaveChangedEvent event)
         {
            manageSaveCommands();
         }
      });

      events.addHandler(SwitchToDocEvent.TYPE, new SwitchToDocHandler()
      {
         public void onSwitchToDoc(SwitchToDocEvent event)
         {
            ensureVisible(false);
            setPhysicalTabIndex(event.getSelectedIndex());
         }
      });

      events.addHandler(SourceFileSavedEvent.TYPE, new SourceFileSavedHandler()
      {
         public void onSourceFileSaved(SourceFileSavedEvent event)
         {
            pMruList_.get().add(event.getPath());
         }
      });
            
      events.addHandler(SourceNavigationEvent.TYPE, 
                        new SourceNavigationHandler() {
         @Override
         public void onSourceNavigation(SourceNavigationEvent event)
         {
            if (!suspendSourceNavigationAdding_)
            {
               sourceNavigationHistory_.add(event.getNavigation());
            }
         }
      });
      
      events.addHandler(SourceExtendedTypeDetectedEvent.TYPE, this);
      
      sourceNavigationHistory_.addChangeHandler(new ChangeHandler()
      {

         @Override
         public void onChange(ChangeEvent event)
         {
            manageSourceNavigationCommands();
         }
      });
      
      events.addHandler(SynctexStatusChangedEvent.TYPE, 
                        new SynctexStatusChangedEvent.Handler()
      {
         @Override
         public void onSynctexStatusChanged(SynctexStatusChangedEvent event)
         {
            manageSynctexCommands();
         }
      });

      restoreDocuments(session);

      new IntStateValue(MODULE_SOURCE, KEY_ACTIVETAB, ClientState.PROJECT_PERSISTENT,
                        session.getSessionInfo().getClientState())
      {
         @Override
         protected void onInit(Integer value)
         {
            if (value == null)
               return;
            if (value >= 0 && view_.getTabCount() > value)
               view_.selectTab(value);

            if (view_.getTabCount() > 0 && view_.getActiveTabIndex() >= 0)
            {
               editors_.get(view_.getActiveTabIndex()).onInitiallyLoaded();
            }

            // clear the history manager
            sourceNavigationHistory_.clear();
         }

         @Override
         protected Integer getValue()
         {
            return getPhysicalTabIndex();
         }
      };

      uiPrefs_.verticallyAlignArgumentIndent().bind(new CommandWithArg<Boolean>()
      {
         @Override
         public void execute(Boolean arg)
         {
            AceEditorNative.setVerticallyAlignFunctionArgs(arg);
         }
      });
       
      initialized_ = true;
      // As tabs were added before, manageCommands() was suppressed due to
      // initialized_ being false, so we need to run it explicitly
      manageCommands();
      // Same with this event
      fireDocTabsChanged();
      
      // open project docs
      openProjectDocs(session);    
   }

   /**
    * @param isNewTabPending True if a new tab is about to be created. (If
    *    false and there are no tabs already, then a new source doc might
    *    be created to make sure we don't end up with a source pane showing
    *    with no tabs in it.)
    */
   private void ensureVisible(boolean isNewTabPending)
   {
      newTabPending_++;
      try
      {
         view_.ensureVisible();
      }
      finally
      {
         newTabPending_--;
      }
   }

   public Widget asWidget()
   {
      return view_.asWidget();
   }

   private void restoreDocuments(final Session session)
   {
      final JsArray<SourceDocument> docs =
            session.getSessionInfo().getSourceDocuments();

      for (int i = 0; i < docs.length(); i++)
      {
         addTab(docs.get(i));
      }
   }
   
   private void openProjectDocs(final Session session)
   {
      JsArrayString openDocs = session.getSessionInfo().getProjectOpenDocs();
      if (openDocs.length() > 0)
      {
         // set new tab pending for the duration of the continuation
         newTabPending_++;
                 
         // create a continuation for opening the source docs
         SerializedCommandQueue openCommands = new SerializedCommandQueue();
         
         for (int i=0; i<openDocs.length(); i++)
         {
            String doc = openDocs.get(i);
            final FileSystemItem fsi = FileSystemItem.createFile(doc);
              
            openCommands.addCommand(new SerializedCommand() {

               @Override
               public void onExecute(final Command continuation)
               {
                  openFile(fsi, 
                           fileTypeRegistry_.getTextTypeForFile(fsi), 
                           new CommandWithArg<EditingTarget>() {
                              @Override
                              public void execute(EditingTarget arg)
                              {  
                                 continuation.execute();
                              }
                           });
               }
            });
         }
         
         // decrement newTabPending and select first tab when done
         openCommands.addCommand(new SerializedCommand() {

            @Override
            public void onExecute(Command continuation)
            {
               newTabPending_--;
               onFirstTab();
               continuation.execute();
            }
            
         });
         
         // execute the continuation
         openCommands.run();
      }
   }
   
   public void onShowContent(ShowContentEvent event)
   {
      ensureVisible(true);
      ContentItem content = event.getContent();
      server_.newDocument(
            FileTypeRegistry.URLCONTENT.getTypeId(),
            null,
            (JsObject) content.cast(),
            new SimpleRequestCallback<SourceDocument>("Show")
            {
               @Override
               public void onResponseReceived(SourceDocument response)
               {
                  addTab(response);
               }
            });
   }

   public void onShowData(ShowDataEvent event)
   {
      DataItem data = event.getData();

      for (int i = 0; i < editors_.size(); i++)
      {
         String path = editors_.get(i).getPath();
         if (path != null && path.equals(data.getURI()))
         {
            ((DataEditingTarget)editors_.get(i)).updateData(data);

            ensureVisible(false);
            view_.selectTab(i);
            return;
         }
      }

      ensureVisible(true);
      server_.newDocument(
            FileTypeRegistry.DATAFRAME.getTypeId(),
            null,
            (JsObject) data.cast(),
            new SimpleRequestCallback<SourceDocument>("Show Data Frame")
            {
               @Override
               public void onResponseReceived(SourceDocument response)
               {
                  addTab(response);
               }
            });
   }
   
   @Handler
   public void onShowProfiler()
   {
      // first try to activate existing
      for (int idx = 0; idx < editors_.size(); idx++)
      {
         String path = editors_.get(idx).getPath();
         if (ProfilerEditingTarget.PATH.equals(path))
         {
            ensureVisible(false);
            view_.selectTab(idx);
            return;
         }
      }
      
      // create new profiler 
      ensureVisible(true);
      server_.newDocument(
            FileTypeRegistry.PROFILER.getTypeId(),
            null,
            (JsObject) ProfilerContents.createDefault().cast(),
            new SimpleRequestCallback<SourceDocument>("Show Profiler")
            {
               @Override
               public void onResponseReceived(SourceDocument response)
               {
                  addTab(response);
               }
            });
   }
   

   @Handler
   public void onNewSourceDoc()
   {
      newDoc(FileTypeRegistry.R, null);
   }
   
   @Handler
   public void onNewTextDoc()
   {
      newDoc(FileTypeRegistry.TEXT, null);
   }
   
   @Handler
   public void onNewCppDoc()
   {
      if (uiPrefs_.useRcppTemplate().getValue())
      {
         newSourceDocWithTemplate(
             FileTypeRegistry.CPP, 
             "", 
             "rcpp.cpp",
             Position.create(0, 0),
             new CommandWithArg<EditingTarget> () {
               @Override
               public void execute(EditingTarget target)
               {
                  target.verifyCppPrerequisites(); 
               }
             }
         );
      }
      else
      {
         newDoc(FileTypeRegistry.CPP,
                new ResultCallback<EditingTarget, ServerError> () {
                   @Override
                   public void onSuccess(EditingTarget target)
                   {
                      target.verifyCppPrerequisites();
                   }
                });
      }
   }
   
   @Handler
   public void onNewSweaveDoc()
   {
      // set concordance value if we need to
      String concordance = new String();
      if (uiPrefs_.alwaysEnableRnwConcordance().getValue())
      {
         RnwWeave activeWeave = rnwWeaveRegistry_.findTypeIgnoreCase(
                                    uiPrefs_.defaultSweaveEngine().getValue());
         if (activeWeave.getInjectConcordance())
            concordance = "\\SweaveOpts{concordance=TRUE}\n";
      }
      final String concordanceValue = concordance;
     
      // show progress
      final ProgressIndicator indicator = new GlobalProgressDelayer(
            globalDisplay_, 500, "Creating new document...").getIndicator();

      // get the template
      server_.getSourceTemplate("", 
                                "sweave.Rnw", 
                                new ServerRequestCallback<String>() {
         @Override
         public void onResponseReceived(String templateContents)
         {
            indicator.onCompleted();
            
            // add in concordance if necessary
            final boolean hasConcordance = concordanceValue.length() > 0;
            if (hasConcordance)
            {
               String beginDoc = "\\begin{document}\n";
               templateContents = templateContents.replace(
                     beginDoc,
                     beginDoc + concordanceValue);
            }
            
            newDoc(FileTypeRegistry.SWEAVE, 
                  templateContents, 
                  new ResultCallback<EditingTarget, ServerError> () {
               @Override
               public void onSuccess(EditingTarget target)
               {
                  int startRow = 4 + (hasConcordance ? 1 : 0);
                  target.setCursorPosition(Position.create(startRow, 0));
               }
            });
         }

         @Override
         public void onError(ServerError error)
         {
            indicator.onError(error.getUserMessage());
         }
      });
   }
   
   @Handler
   public void onNewRMarkdownDoc()
   {
      SessionInfo sessionInfo = session_.getSessionInfo();
      boolean useRMarkdownV2 = sessionInfo.getRMarkdownPackageAvailable();
      
      if (useRMarkdownV2)
         newRMarkdownV2Doc();
      else
         newRMarkdownV1Doc();
   }
   
   @Handler
   public void onNewRHTMLDoc()
   {
      newSourceDocWithTemplate(FileTypeRegistry.RHTML, 
                               "", 
                               "r_html.Rhtml");
   }
   
   
   @Handler
   public void onNewRDocumentationDoc()
   {
      new NewRdDialog(
         new OperationWithInput<NewRdDialog.Result>() {
           
            @Override
            public void execute(final NewRdDialog.Result result)
            {
               final Command createEmptyDoc = new Command() {
                  @Override
                  public void execute()
                  {
                     newSourceDocWithTemplate(FileTypeRegistry.RD, 
                           result.name, 
                           "r_documentation_empty.Rd",
                           Position.create(3, 7));
                  }  
               };
               
               if (!result.type.equals(NewRdDialog.Result.TYPE_NONE))
               {
                  server_.createRdShell(
                     result.name, 
                     result.type,
                     new SimpleRequestCallback<RdShellResult>() {
                        @Override
                        public void onResponseReceived(RdShellResult result)
                        {
                           if (result.getPath() != null)
                           {
                              fileTypeRegistry_.openFile(
                                 FileSystemItem.createFile(result.getPath()));
                           }
                           else if (result.getContents() != null)
                           {
                              newDoc(FileTypeRegistry.RD, 
                                     result.getContents(),
                                     null);
                           }
                           else
                           {
                              createEmptyDoc.execute();
                           }
                        }  
                   });
                 
               }
               else
               {
                  createEmptyDoc.execute();
               }
               
            }
          }).showModal();
   }
   
   @Handler
   public void onNewRPresentationDoc()
   {
      fileDialogs_.saveFile(
         "New R Presentation", 
         fileContext_,
         workbenchContext_.getDefaultFileDialogDir(), 
         ".Rpres", 
         true, 
         new ProgressOperationWithInput<FileSystemItem>() {

            @Override
            public void execute(final FileSystemItem input,
                                final ProgressIndicator indicator)
            {
               if (input == null)
               {
                  indicator.onCompleted();
                  return;
               }
               
               indicator.onProgress("Creating Presentation...");
               
               server_.createNewPresentation(
                 input.getPath(),
                 new VoidServerRequestCallback(indicator) {
                    @Override
                    public void onSuccess()
                    { 
                       openFile(input, 
                          FileTypeRegistry.RPRESENTATION,
                          new CommandWithArg<EditingTarget>() {

                           @Override
                           public void execute(EditingTarget arg)
                           {
                              server_.showPresentationPane(
                                          input.getPath(),
                                          new VoidServerRequestCallback());
                              
                           }
                          
                       });
                    }
                 });
               
            }
      
      });
   }
   
   private void newRMarkdownV1Doc()
   {
      newSourceDocWithTemplate(FileTypeRegistry.RMARKDOWN, 
            "", 
            "r_markdown.Rmd",
            Position.create(3, 0));
   }
   
   private void newRMarkdownV2Doc()
   {
      rmarkdown_.withRMarkdownPackage(
         "Creating R Markdown documents",
         false,
         new CommandWithArg<RMarkdownContext>(){

            @Override
            public void execute(RMarkdownContext context)
            {
               new NewRMarkdownDialog(
                  context,
                  workbenchContext_,
                  uiPrefs_.documentAuthor().getGlobalValue(),
                  new OperationWithInput<NewRMarkdownDialog.Result>()
                  {
                     @Override
                     public void execute(final NewRMarkdownDialog.Result result)
                     {
                        if (result.isNewDocument())
                        {
                           NewRMarkdownDialog.RmdNewDocument doc = 
                                 result.getNewDocument();
                           String author = doc.getAuthor();
                           if (author.length() > 0)
                           {
                              uiPrefs_.documentAuthor().setGlobalValue(author);
                              uiPrefs_.writeUIPrefs();
                           }
                           newRMarkdownV2Doc(doc);
                        }
                        else
                        {
                           newDocFromRmdTemplate(result);
                        }
                     }
                  }
               ).showModal();
            }
         }
      );
   }
   
   private void newDocFromRmdTemplate(final NewRMarkdownDialog.Result result)
   {
      final RmdChosenTemplate template = result.getFromTemplate();
      if (template.createDir())
      {
         rmarkdown_.createDraftFromTemplate(template);
         return;
      }

      rmarkdown_.getTemplateContent(template, 
         new OperationWithInput<String>() {
            @Override
            public void execute(final String content)
            {
               if (content.length() == 0)
                  globalDisplay_.showErrorMessage("Template Content Missing", 
                        "The template at " + template.getTemplatePath() + 
                        " is missing.");
               newDoc(FileTypeRegistry.RMARKDOWN, content, null);
            }
      });
   }
   
   private void newRMarkdownV2Doc(
         final NewRMarkdownDialog.RmdNewDocument doc)
   {
      rmarkdown_.frontMatterToYAML((RmdFrontMatter)doc.getJSOResult().cast(), 
            null,
            new CommandWithArg<String>()
      {
         @Override
         public void execute(final String yaml)
         {
            String template = "";
            // select a template appropriate to the document type we're creating
            if (doc.getTemplate().equals(RmdTemplateData.PRESENTATION_TEMPLATE))
               template = "r_markdown_v2_presentation.Rmd";
            else if (doc.isShiny())
            {
               if (doc.getFormat().endsWith(
                     RmdOutputFormat.OUTPUT_PRESENTATION_SUFFIX))
                  template = "r_markdown_presentation_shiny.Rmd";
               else
                  template = "r_markdown_shiny.Rmd";
            }
            else
               template = "r_markdown_v2.Rmd";
            newSourceDocWithTemplate(FileTypeRegistry.RMARKDOWN, 
                  "", 
                  template,
                  Position.create(1, 0),
                  null,
                  new TransformerCommand<String>()
                  {
                     @Override
                     public String transform(String input)
                     {
                        return RmdFrontMatter.FRONTMATTER_SEPARATOR + 
                               yaml + 
                               RmdFrontMatter.FRONTMATTER_SEPARATOR + "\n" + 
                               input;
                     }
                  });
         }
      });
   }
   
   private void newSourceDocWithTemplate(final TextFileType fileType, 
                                         String name,
                                         String template)
   {
      newSourceDocWithTemplate(fileType, name, template, null);
   }

   private void newSourceDocWithTemplate(final TextFileType fileType, 
                                         String name,
                                         String template,
                                         final Position cursorPosition)
   {
      newSourceDocWithTemplate(fileType, name, template, cursorPosition, null);
   }
   
   private void newSourceDocWithTemplate(
                       final TextFileType fileType, 
                       String name,
                       String template,
                       final Position cursorPosition,
                       final CommandWithArg<EditingTarget> onSuccess)
   {
      newSourceDocWithTemplate(fileType, name, template, cursorPosition, onSuccess, null);
   }

   private void newSourceDocWithTemplate(
                       final TextFileType fileType, 
                       String name,
                       String template,
                       final Position cursorPosition,
                       final CommandWithArg<EditingTarget> onSuccess,
                       final TransformerCommand<String> contentTransformer)
   {
      final ProgressIndicator indicator = new GlobalProgressDelayer(
            globalDisplay_, 500, "Creating new document...").getIndicator();

      server_.getSourceTemplate(name, 
                                template, 
                                new ServerRequestCallback<String>() {
         @Override
         public void onResponseReceived(String templateContents)
         {
            indicator.onCompleted();

            if (contentTransformer != null)
               templateContents = contentTransformer.transform(templateContents);

            newDoc(fileType, 
                  templateContents, 
                  new ResultCallback<EditingTarget, ServerError> () {
               @Override
               public void onSuccess(EditingTarget target)
               {
                  if (cursorPosition != null)
                     target.setCursorPosition(cursorPosition);
                  
                  if (onSuccess != null)
                     onSuccess.execute(target);
               }
            });
         }

         @Override
         public void onError(ServerError error)
         {
            indicator.onError(error.getUserMessage());
         }
      });
   }

   
   private void newDoc(EditableFileType fileType,
                       ResultCallback<EditingTarget, ServerError> callback)
   {
      newDoc(fileType, null, callback);
   }
   
   private void newDoc(EditableFileType fileType,
                       final String contents,
                       final ResultCallback<EditingTarget, ServerError> resultCallback)
   {
      ensureVisible(true);
      server_.newDocument(
            fileType.getTypeId(),
            contents,
            JsObject.createJsObject(),
            new SimpleRequestCallback<SourceDocument>(
                  "Error Creating New Document")
            {
               @Override
               public void onResponseReceived(SourceDocument newDoc)
               {
                  EditingTarget target = addTab(newDoc);
                  
                  if (contents != null)
                  {
                     target.forceSaveCommandActive();
                     manageSaveCommands();
                  }
                  
                  if (resultCallback != null)
                     resultCallback.onSuccess(target);
               }

               @Override
               public void onError(ServerError error)
               {
                  if (resultCallback != null)
                     resultCallback.onFailure(error);
               }
            });
   }
   
   @Handler
   public void onFindInFiles()
   {
      String searchPattern = "";
      if (activeEditor_ != null && activeEditor_ instanceof TextEditingTarget)
      {  
         TextEditingTarget textEditor = (TextEditingTarget) activeEditor_;
         String selection = textEditor.getSelectedText();
         boolean multiLineSelection = selection.indexOf('\n') != -1;
         
         if ((selection.length() != 0) && !multiLineSelection)
            searchPattern = selection; 
      }
      
      events_.fireEvent(new FindInFilesEvent(searchPattern));
   }

   @Handler
   public void onActivateSource()
   {
      ensureVisible(false);
      if (activeEditor_ != null)
      {
         activeEditor_.focus();
         activeEditor_.ensureCursorVisible();
      }
   }

   @Handler
   public void onSwitchToTab()
   {
      if (view_.getTabCount() == 0)
         return;

      ensureVisible(false);

      view_.showOverflowPopup();
   }

   @Handler
   public void onFirstTab()
   {
      if (view_.getTabCount() == 0)
         return;

      ensureVisible(false);
      if (view_.getTabCount() > 0)
         setPhysicalTabIndex(0);
   }

   @Handler
   public void onPreviousTab()
   {
      if (view_.getTabCount() == 0)
         return;

      ensureVisible(false);
      int index = getPhysicalTabIndex();
      if (index >= 1)
         setPhysicalTabIndex(index - 1);
   }

   @Handler
   public void onNextTab()
   {
      if (view_.getTabCount() == 0)
         return;

      ensureVisible(false);
      int index = getPhysicalTabIndex();
      if (index < view_.getTabCount() - 1)
         setPhysicalTabIndex(index + 1);
   }

   @Handler
   public void onLastTab()
   {
      if (view_.getTabCount() == 0)
         return;

      ensureVisible(false);
      if (view_.getTabCount() > 0)
         setPhysicalTabIndex(view_.getTabCount() - 1);
   }

   @Handler
   public void onCloseSourceDoc()
   {
      if (view_.getTabCount() == 0)
         return;

      view_.closeTab(view_.getActiveTabIndex(), true);
   }

   /**
    * Execute the given command for each editor, using continuation-passing
    * style. When executed, the CPSEditingTargetCommand needs to execute its
    * own Command parameter to continue the iteration.
    * @param command The command to run on each EditingTarget
    */
   private void cpsExecuteForEachEditor(ArrayList<EditingTarget> editors,
                                        final CPSEditingTargetCommand command,
                                        final Command completedCommand)
   {
      SerializedCommandQueue queue = new SerializedCommandQueue();

      // Clone editors_, since the original may be mutated during iteration
      for (final EditingTarget editor : new ArrayList<EditingTarget>(editors))
      {
         queue.addCommand(new SerializedCommand()
         {
            @Override
            public void onExecute(Command continuation)
            {
               command.execute(editor, continuation);
            }
         });
      }
      
      if (completedCommand != null)
      {
         queue.addCommand(new SerializedCommand() {
   
            public void onExecute(Command continuation)
            {
               completedCommand.execute();
               continuation.execute();
            }  
         });
      }
   }
   
   private void cpsExecuteForEachEditor(ArrayList<EditingTarget> editors,
                                       final CPSEditingTargetCommand command)
   {
      cpsExecuteForEachEditor(editors, command, null);
   }
   
   
   @Handler
   public void onSaveAllSourceDocs()
   {
      cpsExecuteForEachEditor(editors_, new CPSEditingTargetCommand()
      {
         @Override
         public void execute(EditingTarget target, Command continuation)
         {
            if (target.dirtyState().getValue())
            {
               target.save(continuation);
            }
            else
            {
               continuation.execute();
            }
         }
      });
   }
   
   
   private void saveEditingTargetsWithPrompt(
                                       String title,
                                       ArrayList<EditingTarget> editingTargets,
                                       final Command onCompleted,
                                       final Command onCancelled)
   {
      // execute on completed right away if the list is empty
      if (editingTargets.size() ==  0)
      {
         onCompleted.execute();
      }
      
      // if there is just one thing dirty then go straight to the save dialog
      else if (editingTargets.size() == 1)
      {
         editingTargets.get(0).saveWithPrompt(onCompleted, onCancelled);
      }
      
      // otherwise use the multi save changes dialog
      else
      {
         // convert to UnsavedChangesTarget collection
         ArrayList<UnsavedChangesTarget> unsavedTargets = 
                                    new ArrayList<UnsavedChangesTarget>();
         unsavedTargets.addAll(editingTargets);
         
         // show dialog
         view_.showUnsavedChangesDialog(
            title,
            unsavedTargets, 
            new OperationWithInput<UnsavedChangesDialog.Result>() 
            {
               @Override
               public void execute(UnsavedChangesDialog.Result result)
               {
                  saveChanges(result.getSaveTargets(), onCompleted);
               }
            },
            onCancelled); 
      }
   }
   
   private void saveChanges(ArrayList<UnsavedChangesTarget> targets,
                            Command onCompleted)
   {
      // convert back to editing targets
      ArrayList<EditingTarget> saveTargets = 
                                    new ArrayList<EditingTarget>();
      for (UnsavedChangesTarget target: targets)
      {
         EditingTarget saveTarget = 
                           getEditingTargetForId(target.getId());
         if (saveTarget != null)
            saveTargets.add(saveTarget);
      }
        
      // execute the save
      cpsExecuteForEachEditor(
         
         // targets the user chose to save
         saveTargets, 
         
         // save each editor
         new CPSEditingTargetCommand()
         {
            @Override
            public void execute(EditingTarget saveTarget, 
                                Command continuation)
            {         
               saveTarget.save(continuation); 
            }
         },
         
         // onCompleted at the end
         onCompleted
      );          
   }
          
   
   private EditingTarget getEditingTargetForId(String id)
   {
      for (EditingTarget target : editors_)
         if (id.equals(target.getId()))
            return target;

      return null;
   }
   
   @Handler
   public void onCloseAllSourceDocs()
   {
      closeAllSourceDocs("Close All",  null);
   }
   
   public void closeAllSourceDocs(String caption, Command onCompleted)
   { 
      // collect up a list of dirty documents
      ArrayList<EditingTarget> dirtyTargets = new ArrayList<EditingTarget>();
      for (EditingTarget target : editors_)
         if (target.dirtyState().getValue())
            dirtyTargets.add(target);
      
      // create a command used to close all tabs 
      final Command closeAllTabsCommand = new Command()
      {
         @Override
         public void execute()
         {
            cpsExecuteForEachEditor(editors_, new CPSEditingTargetCommand()
            {
               @Override
               public void execute(EditingTarget target, Command continuation)
               {
                  view_.closeTab(target.asWidget(), false, continuation);
               }
            });
            
         }     
      };
      
      // save targets
      saveEditingTargetsWithPrompt(caption,
                                   dirtyTargets, 
                                   CommandUtil.join(closeAllTabsCommand,
                                                    onCompleted),
                                   null);
      
   }
   
   private boolean isUnsavedFileBackedTarget(EditingTarget target)
   {
      return target.dirtyState().getValue() && (target.getPath() != null);
   }
   
   public ArrayList<UnsavedChangesTarget> getUnsavedChanges()
   {
      ArrayList<UnsavedChangesTarget> targets = 
                                       new ArrayList<UnsavedChangesTarget>();
      for (EditingTarget target : editors_)
         if (isUnsavedFileBackedTarget(target))
            targets.add(target);
      
      return targets;
   }
   
   public void saveAllUnsaved(Command onCompleted)
   {
      saveChanges(getUnsavedChanges(), onCompleted);
   }
   
   public void saveWithPrompt(UnsavedChangesTarget target, 
                              Command onCompleted,
                              Command onCancelled)
   {
      EditingTarget editingTarget = getEditingTargetForId(target.getId());
      if (editingTarget != null)
         editingTarget.saveWithPrompt(onCompleted, onCancelled);
   }
   
   public void handleUnsavedChangesBeforeExit(
                        ArrayList<UnsavedChangesTarget> saveTargets,
                        final Command onCompleted)
   {
      // first handle saves, then revert unsaved, then callback on completed
      saveChanges(saveTargets, new Command() {

         @Override
         public void execute()
         {
            // revert unsaved
            revertUnsavedTargets(onCompleted);
         }
      });   
   }
   
   private void revertUnsavedTargets(Command onCompleted)
   {
      // collect up unsaved targets
      ArrayList<EditingTarget> unsavedTargets =  new ArrayList<EditingTarget>();
      for (EditingTarget target : editors_)
         if (isUnsavedFileBackedTarget(target))
            unsavedTargets.add(target);
      
      // revert all of them
      cpsExecuteForEachEditor(
         
         // targets the user chose not to save
         unsavedTargets, 
         
         // save each editor
         new CPSEditingTargetCommand()
         {
            @Override
            public void execute(EditingTarget saveTarget, 
                                Command continuation)
            {
               if (saveTarget.getPath() != null)
               {
                  // file backed document -- revert it
                  saveTarget.revertChanges(continuation);
               }
               else
               {
                  // untitled document -- just close the tab non-interactively
                  view_.closeTab(saveTarget.asWidget(), false, continuation);
               }
            }
         },
         
         // onCompleted at the end
         onCompleted
      );          
            
   }
   
   
   @Handler
   public void onOpenSourceDoc()
   {
      fileDialogs_.openFile(
            "Open File",
            fileContext_,
            workbenchContext_.getDefaultFileDialogDir(),
            new ProgressOperationWithInput<FileSystemItem>()
            {
               public void execute(final FileSystemItem input,
                                   ProgressIndicator indicator)
               {
                  if (input == null)
                     return;

                  workbenchContext_.setDefaultFileDialogDir(
                                                   input.getParentPath());

                  indicator.onCompleted();
                  Scheduler.get().scheduleDeferred(new ScheduledCommand()
                  {
                     public void execute()
                     {
                        fileTypeRegistry_.openFile(input);
                     }
                  });
               }
            });
   }
   
    
   public void onOpenSourceFile(OpenSourceFileEvent event)
   {
      doOpenSourceFile(event.getFile(),
                       event.getFileType(),
                       event.getPosition(),
                       null, 
                       event.getNavigationMethod(),
                       false);
   }
   
   
   
   public void onOpenPresentationSourceFile(OpenPresentationSourceFileEvent event)
   {
      // don't do the navigation if the active document is a source
      // file from this presentation module
      
      doOpenSourceFile(event.getFile(),
                       event.getFileType(),
                       event.getPosition(),
                       event.getPattern(),
                       NavigationMethod.HighlightLine,
                       true);
      
   }
   
   public void onEditPresentationSource(final EditPresentationSourceEvent event)
   { 
      openFile(
            event.getSourceFile(), 
            FileTypeRegistry.RPRESENTATION,
            new CommandWithArg<EditingTarget>() {
               @Override
               public void execute(final EditingTarget editor)
               {   
                  TextEditingTargetPresentationHelper.navigateToSlide(
                                                         editor, 
                                                         event.getSlideIndex());
               }
         });
   }
   
   
   private void doOpenSourceFile(final FileSystemItem file,
                                 final TextFileType fileType,
                                 final FilePosition position,
                                 final String pattern,
                                 final NavigationMethod navMethod, 
                                 final boolean forceHighlightMode)
   {
      final boolean isDebugNavigation = 
            navMethod == NavigationMethod.DebugStep ||
            navMethod == NavigationMethod.DebugFrame || 
            navMethod == NavigationMethod.DebugEnd;
      
      final CommandWithArg<EditingTarget> editingTargetAction = 
            new CommandWithArg<EditingTarget>() 
      {
         @Override
         public void execute(EditingTarget target)
         {
            if (position != null)
            {
               SourcePosition endPosition = null;
               if (isDebugNavigation)
               {
                  DebugFilePosition filePos = 
                        (DebugFilePosition) position.cast();
                  endPosition = SourcePosition.create(
                        filePos.getEndLine() - 1,
                        filePos.getEndColumn() + 1);
                  
                  if (Desktop.isDesktop() && 
                      navMethod != NavigationMethod.DebugEnd)
                      Desktop.getFrame().bringMainFrameToFront();
               }
               navigate(target, 
                        SourcePosition.create(position.getLine() - 1,
                                              position.getColumn() - 1),
                        endPosition);
            }
            else if (pattern != null)
            {
               Position pos = target.search(pattern);
               if (pos != null)
               {
                  navigate(target, 
                           SourcePosition.create(pos.getRow(), 0),
                           null);
               }
            }
         }
         
         private void navigate(final EditingTarget target,
                               final SourcePosition srcPosition,
                               final SourcePosition srcEndPosition)
         {
            Scheduler.get().scheduleDeferred(new ScheduledCommand()
            {
               @Override
               public void execute()
               {
                  if (navMethod == NavigationMethod.DebugStep)
                  {
                     target.highlightDebugLocation(
                           srcPosition, 
                           srcEndPosition, 
                           true);
                  }
                  else if (navMethod == NavigationMethod.DebugFrame)
                  {
                     target.highlightDebugLocation(
                           srcPosition,
                           srcEndPosition,
                           false);
                  }
                  else if (navMethod == NavigationMethod.DebugEnd)
                  {
                     target.endDebugHighlighting();
                  }
                  else
                  {
                     // force highlight mode if requested
                     if (forceHighlightMode)
                        target.forceLineHighlighting();
                     
                     // now navigate to the new position
                     boolean highlight = 
                           navMethod == NavigationMethod.HighlightLine &&
                           !uiPrefs_.highlightSelectedLine().getValue();
                     target.navigateToPosition(srcPosition,
                                               false,
                                               highlight);
                  }
               }
            });
         }
      };

      final CommandWithArg<FileSystemItem> action = new CommandWithArg<FileSystemItem>()
      {
         @Override
         public void execute(FileSystemItem file)
         {
            openFile(file,
                     fileType,
                     editingTargetAction);
                     
         }
      };

      // If this is a debug navigation, we only want to treat this as a full
      // file open if the file isn't already open; otherwise, we can just
      // highlight in place.
      if (isDebugNavigation)
      {
         setPendingDebugSelection();
         
         for (int i = 0; i < editors_.size(); i++)
         {
            EditingTarget target = editors_.get(i);
            String path = target.getPath();
            if (path != null && path.equalsIgnoreCase(file.getPath()))
            {
               // the file's open; just update its highlighting 
               if (navMethod == NavigationMethod.DebugEnd)
               {
                  target.endDebugHighlighting();
               }
               else
               {
                  view_.selectTab(i);
                  editingTargetAction.execute(target);
               }
               return;
            }
         }
         
         // If we're here, the target file wasn't open in an editor. Don't
         // open a file just to turn off debug highlighting in the file!
         if (navMethod == NavigationMethod.DebugEnd)
            return;
      }

      // Warning: event.getFile() can be null (e.g. new Sweave document)
      if (file != null && file.getLength() < 0)
      {
         // If the file has no size info, stat the file from the server. This
         // is to prevent us from opening large files accidentally.

         server_.stat(file.getPath(), new ServerRequestCallback<FileSystemItem>()
         {
            @Override
            public void onResponseReceived(FileSystemItem response)
            {
               action.execute(response);
            }

            @Override
            public void onError(ServerError error)
            {
               // Couldn't stat the file? Proceed anyway. If the file doesn't
               // exist, we'll let the downstream code be the one to show the
               // error.
               action.execute(file);
            }
         });
      }
      else
      {
         action.execute(file);
      }
   }
   

   private void openFile(FileSystemItem file)
   {
      openFile(file, fileTypeRegistry_.getTextTypeForFile(file));
   }
   
   private void openFile(FileSystemItem file,  TextFileType fileType)
   {
      openFile(file, 
               fileType, 
               new CommandWithArg<EditingTarget>() {
                  @Override
                  public void execute(EditingTarget arg)
                  {
                     
                  }
               });
   }
   
   private void openFile(final FileSystemItem file,
                         final TextFileType fileType,
                         final CommandWithArg<EditingTarget> executeOnSuccess)
   {
      openFile(file,
            fileType,
            new ResultCallback<EditingTarget, ServerError>() {
               @Override
               public void onSuccess(EditingTarget target)
               {
                  if (executeOnSuccess != null)
                     executeOnSuccess.execute(target);
               }

               @Override
               public void onFailure(ServerError error)
               {
                  String message = error.getUserMessage();
                  
                  // see if a special message was provided
                  JSONValue errValue = error.getClientInfo();
                  if (errValue != null)
                  {
                     JSONString errMsg = errValue.isString();
                     if (errMsg != null)
                        message = errMsg.stringValue();
                  }
                  
                  globalDisplay_.showMessage(GlobalDisplay.MSG_ERROR,
                                             "Error while opening file",
                                             message);
                 
               }
            });  
   }

   // top-level wrapper for opening files. takes care of:
   //  - making sure the view is visible
   //  - checking whether it is already open and re-selecting its tab
   //  - prohibit opening very large files (>500KB)
   //  - confirmation of opening large files (>100KB)
   //  - finally, actually opening the file from the server
   //    via the call to the lower level openFile method
   private void openFile(final FileSystemItem file,
                         final TextFileType fileType,
                         final ResultCallback<EditingTarget, ServerError> resultCallback)
   {
      ensureVisible(true);

      if (file == null)
      {
         newDoc(fileType, resultCallback);
         return;
      }

      for (int i = 0; i < editors_.size(); i++)
      {
         EditingTarget target = editors_.get(i);
         String thisPath = target.getPath();
         if (thisPath != null
             && thisPath.equalsIgnoreCase(file.getPath()))
         {
            view_.selectTab(i);
            pMruList_.get().add(thisPath);
            if (resultCallback != null)
               resultCallback.onSuccess(target);
            return;
         }
      }

      EditingTarget target = editingTargetSource_.getEditingTarget(fileType);

      if (file.getLength() > target.getFileSizeLimit())
      {
         if (resultCallback != null)
            resultCallback.onCancelled();
         showFileTooLargeWarning(file, target.getFileSizeLimit());
      }
      else if (file.getLength() > target.getLargeFileSize())
      {
         confirmOpenLargeFile(file, new Operation() {
            public void execute()
            {
               openFileFromServer(file, fileType, resultCallback);
            }
         }, new Operation() {
            public void execute()
            {
               // user (wisely) cancelled
               if (resultCallback != null)
                  resultCallback.onCancelled();
            }
         });
      }
      else
      {
         openFileFromServer(file, fileType, resultCallback);
      }
   }
  
   private void showFileTooLargeWarning(FileSystemItem file,
                                        long sizeLimit)
   {
      StringBuilder msg = new StringBuilder();
      msg.append("The file '" + file.getName() + "' is too ");
      msg.append("large to open in the source editor (the file is ");
      msg.append(StringUtil.formatFileSize(file.getLength()) + " and the ");
      msg.append("maximum file size is ");
      msg.append(StringUtil.formatFileSize(sizeLimit) + ")");

      globalDisplay_.showMessage(GlobalDisplay.MSG_WARNING,
                                 "Selected File Too Large",
                                 msg.toString());
   }

   private void confirmOpenLargeFile(FileSystemItem file,
                                     Operation openOperation,
                                     Operation cancelOperation)
   {
      StringBuilder msg = new StringBuilder();
      msg.append("The source file '" + file.getName() + "' is large (");
      msg.append(StringUtil.formatFileSize(file.getLength()) + ") ");
      msg.append("and may take some time to open. ");
      msg.append("Are you sure you want to continue opening it?");
      globalDisplay_.showYesNoMessage(GlobalDisplay.MSG_WARNING,
                                      "Confirm Open",
                                      msg.toString(),
                                      openOperation,
                                      false);   // 'No' is default
   }

   private void openFileFromServer(
         final FileSystemItem file,
         final TextFileType fileType,
         final ResultCallback<EditingTarget, ServerError> resultCallback)
   {
      final Command dismissProgress = globalDisplay_.showProgress(
                                                         "Opening file...");

      server_.openDocument(
            file.getPath(),
            fileType.getTypeId(),
            uiPrefs_.defaultEncoding().getValue(),
            new ServerRequestCallback<SourceDocument>()
            {
               @Override
               public void onError(ServerError error)
               {
                  dismissProgress.execute();
                  pMruList_.get().remove(file.getPath());
                  Debug.logError(error);
                  if (resultCallback != null)
                     resultCallback.onFailure(error);
               }

               @Override
               public void onResponseReceived(SourceDocument document)
               {
                  dismissProgress.execute();
                  pMruList_.get().add(document.getPath());
                  EditingTarget target = addTab(document);
                  if (resultCallback != null)
                     resultCallback.onSuccess(target);
               }
            });
   }


   private EditingTarget addTab(SourceDocument doc)
   {
      final EditingTarget target = editingTargetSource_.getEditingTarget(
            doc, fileContext_, new Provider<String>()
            {
               public String get()
               {
                  return getNextDefaultName();
               }
            });
      
      final Widget widget = target.asWidget();

      editors_.add(target);
      view_.addTab(widget,
                   target.getIcon(),
                   target.getName().getValue(),
                   target.getTabTooltip(), // used as tooltip, if non-null
                   true);
      fireDocTabsChanged();

      target.getName().addValueChangeHandler(new ValueChangeHandler<String>()
      {
         public void onValueChange(ValueChangeEvent<String> event)
         {
            view_.renameTab(widget,
                            target.getIcon(),
                            event.getValue(),
                            target.getPath());
            fireDocTabsChanged();
         }
      });

      view_.setDirty(widget, target.dirtyState().getValue());
      target.dirtyState().addValueChangeHandler(new ValueChangeHandler<Boolean>()
      {
         public void onValueChange(ValueChangeEvent<Boolean> event)
         {
            view_.setDirty(widget, event.getValue());
            manageCommands();
         }
      });

      target.addEnsureVisibleHandler(new EnsureVisibleHandler()
      {
         public void onEnsureVisible(EnsureVisibleEvent event)
         {
            view_.selectTab(widget);
         }
      });

      target.addCloseHandler(new CloseHandler<Void>()
      {
         public void onClose(CloseEvent<Void> voidCloseEvent)
         {
            view_.closeTab(widget, false);
         }
      });

      return target;
   }

   private String getNextDefaultName()
   {
      int max = 0;
      for (EditingTarget target : editors_)
      {
         String name = target.getName().getValue();
         max = Math.max(max, getUntitledNum(name));
      }

      return "Untitled" + (max + 1);
   }

   private native final int getUntitledNum(String name) /*-{
      var match = /^Untitled([0-9]{1,5})$/.exec(name);
      if (!match)
         return 0;
      return parseInt(match[1]);
   }-*/;

   public void onInsertSource(final InsertSourceEvent event)
   {
      if (activeEditor_ != null
          && activeEditor_ instanceof TextEditingTarget
          && commands_.executeCode().isEnabled())
      {
         TextEditingTarget textEditor = (TextEditingTarget) activeEditor_;
         textEditor.insertCode(event.getCode(), event.isBlock());
      }
      else
      {
         newDoc(FileTypeRegistry.R,
                new ResultCallback<EditingTarget, ServerError>()
         {
            public void onSuccess(EditingTarget arg)
            {
               ((TextEditingTarget)arg).insertCode(event.getCode(),
                                                   event.isBlock());
            }
         });
      }
   }

   public void onTabClosing(final TabClosingEvent event)
   {
      EditingTarget target = editors_.get(event.getTabIndex());
      if (!target.onBeforeDismiss())
         event.cancel();
   }
   
   @Override
   public void onTabClose(TabCloseEvent event)
   {
      // can't proceed if there is no active editor
      if (activeEditor_ == null)
         return;

      if (event.getTabIndex() >= editors_.size())
         return; // Seems like this should never happen...?

      final String activeEditorId = activeEditor_.getId();

      if (editors_.get(event.getTabIndex()).getId().equals(activeEditorId))
      {
         // scan the source navigation history for an entry that can
         // be used as the next active tab (anything that doesn't have
         // the same document id as the currently active tab)
         SourceNavigation srcNav = sourceNavigationHistory_.scanBack(
               new SourceNavigationHistory.Filter()
               {
                  public boolean includeEntry(SourceNavigation navigation)
                  {
                     return !navigation.getDocumentId().equals(activeEditorId);
                  }
               });

         // see if the source navigation we found corresponds to an active
         // tab -- if it does then set this on the event
         if (srcNav != null)
         {
            for (int i=0; i<editors_.size(); i++)
            {
               if (srcNav.getDocumentId().equals(editors_.get(i).getId()))
               {
                  view_.selectTab(i);
                  break;
               }
            }
         }
      }
   }

   public void onTabClosed(TabClosedEvent event)
   {
      EditingTarget target = editors_.remove(event.getTabIndex());

      tabOrder_.remove(new Integer(event.getTabIndex()));
      for (int i = 0; i < tabOrder_.size(); i++)
      {
         if (tabOrder_.get(i) > event.getTabIndex())
         {
            tabOrder_.set(i, tabOrder_.get(i) - 1);
         }
      }

      target.onDismiss();
      if (activeEditor_ == target)
      {
         activeEditor_.onDeactivate();
         activeEditor_ = null;
      }
      server_.closeDocument(target.getId(),
                            new VoidServerRequestCallback());

      manageCommands();
      fireDocTabsChanged();

      if (view_.getTabCount() == 0)
      {
         sourceNavigationHistory_.clear();
         events_.fireEvent(new LastSourceDocClosedEvent());
      }
   }

   
   @Override
   public void onTabReorder(TabReorderEvent event)
   {
      syncTabOrder();

      // sanity check: make sure we're moving from a valid location
      if (event.getOldPos() < 0 || event.getOldPos() >= tabOrder_.size())
      {
         return;
      }
      
      // remove the tab from its old position
      int idx = tabOrder_.get(event.getOldPos());
      tabOrder_.remove(new Integer(idx));  // force type box 

      // add it to its new position (less one if that position was shifted left
      // by removal above)
      tabOrder_.add(event.getNewPos() - 
            (event.getOldPos() < event.getNewPos() ? 1 : 0), idx);
      
      // sort the document IDs and send to the server
      ArrayList<String> ids = new ArrayList<String>();
      for (int i = 0; i < tabOrder_.size(); i++)
      {
         ids.add(editors_.get(tabOrder_.get(i)).getId());
      }
      server_.setDocOrder(ids, new VoidServerRequestCallback());
      fireDocTabsChanged();
   }

   private void syncTabOrder()
   {
      // ensure the tab order is synced to the list of editors
      for (int i = tabOrder_.size(); i < editors_.size(); i++)
      {
         tabOrder_.add(i);
      }
      for (int i = editors_.size(); i < tabOrder_.size(); i++)
      {
         tabOrder_.remove(i);
      }
   }

   private void fireDocTabsChanged()
   {
      if (!initialized_)
         return;
      
      // ensure we have a tab order (we want the popup list to match the order
      // of the tabs)
      syncTabOrder();

      String[] ids = new String[editors_.size()];
      ImageResource[] icons = new ImageResource[editors_.size()];
      String[] names = new String[editors_.size()];
      String[] paths = new String[editors_.size()];
      for (int i = 0; i < ids.length; i++)
      {
         EditingTarget target = editors_.get(tabOrder_.get(i));
         ids[i] = target.getId();
         icons[i] = target.getIcon();
         names[i] = target.getName().getValue();
         paths[i] = target.getPath();
      }

      events_.fireEvent(new DocTabsChangedEvent(ids, icons, names, paths));

      view_.manageChevronVisibility();
   }

   public void onSelection(SelectionEvent<Integer> event)
   {
      if (activeEditor_ != null)
         activeEditor_.onDeactivate();

      activeEditor_ = null;

      if (event.getSelectedItem() >= 0)
      {
         activeEditor_ = editors_.get(event.getSelectedItem());
         activeEditor_.onActivate();
         // don't send focus to the tab if we're expecting a debug selection
         // event
         if (initialized_ && !isDebugSelectionPending())
         {
            Scheduler.get().scheduleDeferred(new ScheduledCommand()
            {
               public void execute()
               {
                  if (activeEditor_ != null)
                     activeEditor_.focus();
               }
            });
         }
         else if (isDebugSelectionPending())
         {
            clearPendingDebugSelection();
         }
      }
      
      if (initialized_)
         manageCommands();
   }

   private void manageCommands()
   {
      boolean hasDocs = editors_.size() > 0;

      commands_.closeSourceDoc().setEnabled(hasDocs);
      commands_.closeAllSourceDocs().setEnabled(hasDocs);
      commands_.nextTab().setEnabled(hasDocs);
      commands_.previousTab().setEnabled(hasDocs);
      commands_.firstTab().setEnabled(hasDocs);
      commands_.lastTab().setEnabled(hasDocs);
      commands_.switchToTab().setEnabled(hasDocs);
      commands_.activateSource().setEnabled(hasDocs);
      commands_.setWorkingDirToActiveDoc().setEnabled(hasDocs);

      HashSet<AppCommand> newCommands =
            activeEditor_ != null ? activeEditor_.getSupportedCommands()
                                  : new HashSet<AppCommand>();
            
      HashSet<AppCommand> commandsToEnable = new HashSet<AppCommand>(newCommands);
      commandsToEnable.removeAll(activeCommands_);

      HashSet<AppCommand> commandsToDisable = new HashSet<AppCommand>(activeCommands_);
      commandsToDisable.removeAll(newCommands);

      for (AppCommand command : commandsToEnable)
      {
         command.setEnabled(true);
         command.setVisible(true);
      }

      for (AppCommand command : commandsToDisable)
      {
         command.setEnabled(false);
         command.setVisible(false);
      }
      
      // commands which should always be visible even when disabled
      commands_.saveSourceDoc().setVisible(true);
      commands_.saveSourceDocAs().setVisible(true);
      commands_.printSourceDoc().setVisible(true);
      commands_.setWorkingDirToActiveDoc().setVisible(true);
      commands_.debugBreakpoint().setVisible(true);
      
      // manage synctex commands
      manageSynctexCommands();
      
      // manage vcs commands
      manageVcsCommands();
      
      // manage save and save all
      manageSaveCommands();
      
      // manage source navigation
      manageSourceNavigationCommands();
      
      // manage ShinyApps commands
      manageShinyAppsCommands();
      
      // manage R Markdown commands
      manageRMarkdownCommands();

      activeCommands_ = newCommands;

      assert verifyNoUnsupportedCommands(newCommands)
            : "Unsupported commands detected (please add to Source.dynamicCommands_)";
   }
   
   private void manageSynctexCommands()
   {
      // synctex commands are enabled if we have synctex for the active editor
      boolean synctexAvailable = synctex_.isSynctexAvailable();
      if (synctexAvailable)
      {
         if ((activeEditor_ != null) && 
             (activeEditor_.getPath() != null) &&
             activeEditor_.canCompilePdf())
         {
            synctexAvailable = synctex_.isSynctexAvailable();
         }
         else
         {
            synctexAvailable = false;
         }
      }
     
      synctex_.enableCommands(synctexAvailable);
   }
   
   private void manageVcsCommands()
   {
      // manage availablity of vcs commands
      boolean vcsCommandsEnabled = 
            session_.getSessionInfo().isVcsEnabled() &&
            (activeEditor_ != null) &&
            (activeEditor_.getPath() != null) &&
            activeEditor_.getPath().startsWith(
                  session_.getSessionInfo().getActiveProjectDir().getPath());
      
      commands_.vcsFileLog().setVisible(vcsCommandsEnabled);
      commands_.vcsFileLog().setEnabled(vcsCommandsEnabled);
      commands_.vcsFileDiff().setVisible(vcsCommandsEnabled);
      commands_.vcsFileDiff().setEnabled(vcsCommandsEnabled);
      commands_.vcsFileRevert().setVisible(vcsCommandsEnabled);
      commands_.vcsFileRevert().setEnabled(vcsCommandsEnabled);
          
      if (vcsCommandsEnabled)
      {
         String name = FileSystemItem.getNameFromPath(activeEditor_.getPath());
         commands_.vcsFileDiff().setMenuLabel("_Diff \"" + name + "\"");
         commands_.vcsFileLog().setMenuLabel("_Log of \"" + name +"\"");
         commands_.vcsFileRevert().setMenuLabel("_Revert \"" + name + "\"...");
      }
      
      boolean isGithubRepo = session_.getSessionInfo().isGithubRepository();
      if (vcsCommandsEnabled && isGithubRepo)
      {
         String name = FileSystemItem.getNameFromPath(activeEditor_.getPath());
         
         commands_.vcsViewOnGitHub().setVisible(true);
         commands_.vcsViewOnGitHub().setEnabled(true);
         commands_.vcsViewOnGitHub().setMenuLabel(
                                  "_View \"" + name + "\" on GitHub");
         
         commands_.vcsBlameOnGitHub().setVisible(true);
         commands_.vcsBlameOnGitHub().setEnabled(true);
         commands_.vcsBlameOnGitHub().setMenuLabel(
                                  "_Blame \"" + name + "\" on GitHub");
      }
      else
      {
         commands_.vcsViewOnGitHub().setVisible(false);
         commands_.vcsViewOnGitHub().setEnabled(false);
         commands_.vcsBlameOnGitHub().setVisible(false);
         commands_.vcsBlameOnGitHub().setEnabled(false);
      }
   }
   
   private void manageShinyAppsCommands()
   {
      boolean shinyCommandsAvailable = 
            session_.getSessionInfo().getShinyappsAvailable() &&
            (activeEditor_ != null) &&
            (activeEditor_.getPath() != null) &&
            ((activeEditor_.getExtendedFileType() == "shiny"));
      commands_.shinyAppsDeploy().setVisible(shinyCommandsAvailable);
      commands_.shinyAppsTerminate().setVisible(shinyCommandsAvailable);
   }
   
   private void manageRMarkdownCommands()
   {
      boolean rmdCommandsAvailable = 
            session_.getSessionInfo().getRMarkdownPackageAvailable() &&
            (activeEditor_ != null) &&
            activeEditor_.getExtendedFileType() == "rmarkdown";
      commands_.editRmdFormatOptions().setVisible(rmdCommandsAvailable);
      commands_.editRmdFormatOptions().setEnabled(rmdCommandsAvailable);
   }
   
   private void manageSaveCommands()
   {
      boolean saveEnabled = (activeEditor_ != null) &&
            activeEditor_.isSaveCommandActive();
      commands_.saveSourceDoc().setEnabled(saveEnabled);
      manageSaveAllCommand();
   }
   
   
   private void manageSaveAllCommand()
   {      
      // if one document is dirty then we are enabled
      for (EditingTarget target : editors_)
      {
         if (target.isSaveCommandActive())
         {
            commands_.saveAllSourceDocs().setEnabled(true);
            return;
         }
      }
      
      // not one was dirty, disabled
      commands_.saveAllSourceDocs().setEnabled(false);
   }
   
  
   private boolean verifyNoUnsupportedCommands(HashSet<AppCommand> commands)
   {
      HashSet<AppCommand> temp = new HashSet<AppCommand>(commands);
      temp.removeAll(dynamicCommands_);
      return temp.size() == 0;
   }

   public void onFileEdit(FileEditEvent event)
   {
      fileTypeRegistry_.editFile(event.getFile());
   }

   public void onBeforeShow(BeforeShowEvent event)
   {
      if (view_.getTabCount() == 0 && newTabPending_ == 0)
      {
         // Avoid scenarios where the Source tab comes up but no tabs are
         // in it. (But also avoid creating an extra source tab when there
         // were already new tabs about to be created!)
         onNewSourceDoc();
      }
   }
      
   @Handler
   public void onSourceNavigateBack()
   {
      if (!sourceNavigationHistory_.isForwardEnabled())
      {
         if (activeEditor_ != null)
            activeEditor_.recordCurrentNavigationPosition();
      }

      SourceNavigation navigation = sourceNavigationHistory_.goBack();
      if (navigation != null)
         attemptSourceNavigation(navigation, commands_.sourceNavigateBack());
   }
   
   @Handler
   public void onSourceNavigateForward()
   {
      SourceNavigation navigation = sourceNavigationHistory_.goForward();
      if (navigation != null)
         attemptSourceNavigation(navigation, commands_.sourceNavigateForward());
   }
   
   private void attemptSourceNavigation(final SourceNavigation navigation,
                                        final AppCommand retryCommand)
   {
      // see if we can navigate by id
      String docId = navigation.getDocumentId();
      final EditingTarget target = getEditingTargetForId(docId);
      if (target != null)
      {
         // check for navigation to the current position -- in this
         // case execute the retry command
         if ( (target == activeEditor_) && 
               target.isAtSourceRow(navigation.getPosition()))
         {
            if (retryCommand.isEnabled())
               retryCommand.execute();
         }
         else
         {
            suspendSourceNavigationAdding_ = true;
            try
            {
               view_.selectTab(target.asWidget());
               target.restorePosition(navigation.getPosition());
            }
            finally
            {
               suspendSourceNavigationAdding_ = false;
            }
         }
      }
      
      // check for code browser navigation
      else if ((navigation.getPath() != null) &&
               navigation.getPath().equals(CodeBrowserEditingTarget.PATH))
      {
         activateCodeBrowser(
            new SourceNavigationResultCallback<CodeBrowserEditingTarget>(
                                                      navigation.getPosition(),
                                                      retryCommand));
      }
      
      // check for file path navigation
      else if ((navigation.getPath() != null) && 
               !navigation.getPath().startsWith(DataItem.URI_PREFIX))
      {
         FileSystemItem file = FileSystemItem.createFile(navigation.getPath());
         TextFileType fileType = fileTypeRegistry_.getTextTypeForFile(file);
         
         // open the file and restore the position
         openFile(file,
                  fileType,
                  new SourceNavigationResultCallback<EditingTarget>(
                                                   navigation.getPosition(),
                                                   retryCommand));
      } 
      else
      {
         // couldn't navigate to this item, retry
         if (retryCommand.isEnabled())
            retryCommand.execute();
      }
   }
   
   private void manageSourceNavigationCommands()
   {   
      commands_.sourceNavigateBack().setEnabled(
            sourceNavigationHistory_.isBackEnabled());

      commands_.sourceNavigateForward().setEnabled(
            sourceNavigationHistory_.isForwardEnabled());  
   }
   
    
   @Override
   public void onCodeBrowserNavigation(final CodeBrowserNavigationEvent event)
   {
      if (event.getDebugPosition() != null)
      {
         setPendingDebugSelection();
      }
      
      activateCodeBrowser(new ResultCallback<CodeBrowserEditingTarget,ServerError>() {
         @Override
         public void onSuccess(CodeBrowserEditingTarget target)
         {
            target.showFunction(event.getFunction());
            if (event.getDebugPosition() != null)
            {
               highlightDebugBrowserPosition(target, event.getDebugPosition(), 
                                             event.getExecuting());
            }
         }
      });
   }
   
   @Override
   public void onCodeBrowserFinished(final CodeBrowserFinishedEvent event)
   {
      int codeBrowserTabIndex = indexOfCodeBrowserTab();
      if (codeBrowserTabIndex >= 0)
      {
         view_.closeTab(codeBrowserTabIndex, false);
         return;
      }
   }
   

   @Override
   public void onCodeBrowserHighlight(final CodeBrowserHighlightEvent event)
   {
      // no need to highlight if we don't have a code browser tab to highlight
      if (indexOfCodeBrowserTab() < 0)
         return;
      
      setPendingDebugSelection();
      activateCodeBrowser(new ResultCallback<CodeBrowserEditingTarget,ServerError>() {
         @Override
         public void onSuccess(CodeBrowserEditingTarget target)
         {
            highlightDebugBrowserPosition(target, event.getDebugPosition(), true);
         }
      });
   }
   
   private void highlightDebugBrowserPosition(CodeBrowserEditingTarget target,
                                              DebugFilePosition pos,
                                              boolean executing)
   {
      target.highlightDebugLocation(SourcePosition.create(
               pos.getLine(), 
               pos.getColumn() - 1),
            SourcePosition.create(
               pos.getEndLine(),
               pos.getEndColumn() + 1),
            executing);
   }

   // returns the index of the tab currently containing the code browser, or
   // -1 if the code browser tab isn't currently open;
   private int indexOfCodeBrowserTab()
   {
      // see if there is an existing target to use
      for (int idx = 0; idx < editors_.size(); idx++)
      {
         String path = editors_.get(idx).getPath();
         if (CodeBrowserEditingTarget.PATH.equals(path))
         {
            return idx;
         }
      }
      return -1;
   }
     
   private void activateCodeBrowser(
         final ResultCallback<CodeBrowserEditingTarget,ServerError> callback)
   {
      int codeBrowserTabIndex = indexOfCodeBrowserTab();
      if (codeBrowserTabIndex >= 0)
      {
         ensureVisible(false);
         view_.selectTab(codeBrowserTabIndex);
         
         // callback
         callback.onSuccess( (CodeBrowserEditingTarget)
               editors_.get(codeBrowserTabIndex));
         
         // satisfied request
         return;
      }

      // create a new one
      newDoc(FileTypeRegistry.CODEBROWSER,
             new ResultCallback<EditingTarget, ServerError>()
             {
               @Override
               public void onSuccess(EditingTarget arg)
               {
                  callback.onSuccess( (CodeBrowserEditingTarget)arg);
               }
               
               @Override
               public void onFailure(ServerError error)
               {
                  callback.onFailure(error);
               }
               
               @Override
               public void onCancelled()
               {
                  callback.onCancelled();
               }
               
            });
   }
   
   private boolean isDebugSelectionPending()
   {
      return debugSelectionTimer_ != null;
   }
   
   private void clearPendingDebugSelection()
   {
      if (debugSelectionTimer_ != null)
      {
         debugSelectionTimer_.cancel();
         debugSelectionTimer_ = null;
      }
   }
   
   private void setPendingDebugSelection()
   {
      if (!isDebugSelectionPending())
      {
         debugSelectionTimer_ = new Timer()
         {
            public void run()
            {
               debugSelectionTimer_ = null;
            }
         };
         debugSelectionTimer_.schedule(250);
      }
   }
      
   private class SourceNavigationResultCallback<T extends EditingTarget> 
                        extends ResultCallback<T,ServerError>
   {
      public SourceNavigationResultCallback(SourcePosition restorePosition,
                                            AppCommand retryCommand)
      {
         suspendSourceNavigationAdding_ = true;
         restorePosition_ = restorePosition;
         retryCommand_ = retryCommand;
      }
      
      @Override
      public void onSuccess(final T target)
      {
         Scheduler.get().scheduleDeferred(new ScheduledCommand()
         {
            @Override
            public void execute()
            {
               try
               {
                  target.restorePosition(restorePosition_);
               }
               finally
               {
                  suspendSourceNavigationAdding_ = false;
               }
            }
         });
      }

      @Override
      public void onFailure(ServerError info)
      {
         suspendSourceNavigationAdding_ = false;
         if (retryCommand_.isEnabled())
            retryCommand_.execute();
      }
      
      @Override
      public void onCancelled()
      {
         suspendSourceNavigationAdding_ = false;
      }
      
      private final SourcePosition restorePosition_;
      private final AppCommand retryCommand_;
   }
   
   @Override
   public void onSourceExtendedTypeDetected(SourceExtendedTypeDetectedEvent e)
   {
      // set the extended type of the specified source file
      for (EditingTarget editor : editors_)
      {
         if (editor.getId().equals(e.getDocId()))
         {
            editor.adaptToExtendedFileType(e.getExtendedType());
            break;
         }
      }
   }
   
   // when tabs have been reordered in the session, the physical layout of the
   // tabs doesn't match the logical order of editors_. it's occasionally
   // necessary to get or set the tabs by their physical order.
   public int getPhysicalTabIndex()
   {
      int idx = view_.getActiveTabIndex();
      if (idx < tabOrder_.size())
      {
         idx = tabOrder_.indexOf(idx);
      }
      return idx;
   }
   
   public void setPhysicalTabIndex(int idx)
   {
      if (idx < tabOrder_.size())
      {
         idx = tabOrder_.get(idx);
      }
      view_.selectTab(idx);
   }

   ArrayList<EditingTarget> editors_ = new ArrayList<EditingTarget>();
   ArrayList<Integer> tabOrder_ = new ArrayList<Integer>();
   private EditingTarget activeEditor_;
   private final Commands commands_;
   private final Display view_;
   private final SourceServerOperations server_;
   private final EditingTargetSource editingTargetSource_;
   private final FileTypeRegistry fileTypeRegistry_;
   private final GlobalDisplay globalDisplay_;
   private final WorkbenchContext workbenchContext_;
   private final FileDialogs fileDialogs_;
   private final RemoteFileSystemContext fileContext_;
   private final TextEditingTargetRMarkdownHelper rmarkdown_;
   private final EventBus events_;
   private final Session session_;
   private final Synctex synctex_;
   private final Provider<FileMRUList> pMruList_;
   private final UIPrefs uiPrefs_;
   private final RnwWeaveRegistry rnwWeaveRegistry_;
   private HashSet<AppCommand> activeCommands_ = new HashSet<AppCommand>();
   private final HashSet<AppCommand> dynamicCommands_;
   private final SourceNavigationHistory sourceNavigationHistory_ = 
                                              new SourceNavigationHistory(30);

   private boolean suspendSourceNavigationAdding_;
  
   private static final String MODULE_SOURCE = "source-pane";
   private static final String KEY_ACTIVETAB = "activeTab";
   private boolean initialized_;
   private Timer debugSelectionTimer_ = null;

   // If positive, a new tab is about to be created
   private int newTabPending_;
}<|MERGE_RESOLUTION|>--- conflicted
+++ resolved
@@ -276,11 +276,8 @@
       dynamicCommands_.add(commands.vcsViewOnGitHub());
       dynamicCommands_.add(commands.vcsBlameOnGitHub());
       dynamicCommands_.add(commands.editRmdFormatOptions());
-<<<<<<< HEAD
+      dynamicCommands_.add(commands.alignAssignment());
       dynamicCommands_.add(commands.searchProjectFiles());
-=======
-      dynamicCommands_.add(commands.alignAssignment());
->>>>>>> fd685c22
       for (AppCommand command : dynamicCommands_)
       {
          command.setVisible(false);
