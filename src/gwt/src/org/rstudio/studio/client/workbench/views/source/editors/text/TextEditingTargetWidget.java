--- conflicted
+++ resolved
@@ -24,7 +24,6 @@
 import com.google.gwt.event.dom.client.ClickEvent;
 import com.google.gwt.event.dom.client.ClickHandler;
 import com.google.gwt.event.dom.client.FocusEvent;
-import com.google.gwt.event.dom.client.FocusHandler;
 import com.google.gwt.event.dom.client.MouseDownEvent;
 import com.google.gwt.event.logical.shared.ResizeEvent;
 import com.google.gwt.event.logical.shared.ResizeHandler;
@@ -112,7 +111,8 @@
       uiPrefs_ = uiPrefs;
       session_ = session;
       fileTypeRegistry_ = fileTypeRegistry;
-      editor_ = editor;
+      editor_ = mainEditor_ = editor;
+      splitEditor_ = mainEditor_.clone();
       extendedType_ = extendedType;
       events_ = events;
       sourceOnSave_ = new CheckBox();
@@ -123,19 +123,14 @@
       shinyTestMenu_ = RStudioGinjector.INSTANCE.getShinyTestPopupMenu();
       plumberViewerMenu_ = RStudioGinjector.INSTANCE.getPlumberViewerTypePopupMenu();
       handlerManager_ = new HandlerManager(this);
-<<<<<<< HEAD
-
-=======
-      events_ = events;
-      
->>>>>>> 242b9e45
+      
       findReplace_ = new TextEditingTargetFindReplace(
          new TextEditingTargetFindReplace.Container()
          {  
             @Override
             public AceEditor getEditor()
             {
-               return (AceEditor)editor_;
+               return (AceEditor) editor_;
             }
             
             @Override
@@ -201,7 +196,9 @@
                   
                   editorPanel_.setWidgetSize(docOutlineWidget_, clamped);
                   toggleDocOutlineButton_.setLatched(clamped != 0);
-                  editor_.onResize();
+                  
+                  mainEditor_.onResize();
+                  splitEditor_.onResize();
                }
                
                @Override
@@ -225,14 +222,13 @@
       
       adaptToFileType(fileType);
       
-      editor.addFocusHandler(new FocusHandler()
-      {
-         @Override
-         public void onFocus(FocusEvent event)
-         {
-            toggleDocOutlineButton_.setLatched(
-                  docOutlineWidget_.getOffsetWidth() > 0);
-         }
+      mainEditor_.addFocusHandler((FocusEvent event) -> {
+         editor_ = mainEditor_;
+         toggleDocOutlineButton_.setLatched(docOutlineWidget_.getOffsetWidth() > 0);
+      });
+      
+      splitEditor_.addFocusHandler((FocusEvent event) -> {
+         editor_ = splitEditor_;
       });
       
       events.addHandler(
@@ -242,7 +238,8 @@
                @Override
                public void onEditorSplit(EditorSplitEvent event)
                {
-                  manageEditorSplits(event.getSplitType());
+                  if (target.isActiveDocument())
+                     manageEditorSplits(event.getSplitType());
                }
             });
 
@@ -251,50 +248,51 @@
    
    private void manageEditorSplits(EditorSplitType type)
    {
-      Style mainEditorStyle = editor_.asWidget().getElement().getStyle();
-         
-      if (type == EditorSplitType.None)
-      {
-         if (splitEditor_ != null)
-         {
-            editorContainer_.remove(splitEditor_.asWidget());
-            splitEditor_.destroy();
-            splitEditor_ = null;
-            
-            mainEditorStyle.setWidth(100, Unit.PCT);
-            mainEditorStyle.setHeight(100, Unit.PCT);
-            mainEditorStyle.clearFloat();
-         }
-      }
-      else
-      {
-         if (splitEditor_ == null)
-         {
-            splitEditor_ = editor_.clone();
-            editorContainer_.add(splitEditor_.asWidget());
-         }
-         
-         Style splitEditorStyle = splitEditor_.asWidget().getElement().getStyle();
-         
-         if (type == EditorSplitType.Horizontal)
-         {
-            mainEditorStyle.setWidth(50, Unit.PCT);
-            mainEditorStyle.setHeight(100, Unit.PCT);
-            mainEditorStyle.setFloat(Style.Float.LEFT);
-            splitEditorStyle.setWidth(50, Unit.PCT);
-            splitEditorStyle.setHeight(100, Unit.PCT);
-            splitEditorStyle.setFloat(Style.Float.LEFT);
-         }
-         else if (type == EditorSplitType.Vertical)
-         {
-            mainEditorStyle.setWidth(100, Unit.PCT);
-            mainEditorStyle.setHeight(50, Unit.PCT);
-            mainEditorStyle.clearFloat();
-            splitEditorStyle.setWidth(100, Unit.PCT);
-            splitEditorStyle.setHeight(50, Unit.PCT);
-            splitEditorStyle.clearFloat();
-         }
-      }
+      Style mainEditorStyle = mainEditor_.asWidget().getElement().getStyle();
+      Style splitEditorStyle = splitEditor_.asWidget().getElement().getStyle();
+
+      switch (type)
+      {
+
+      case None:
+      {
+         editorContainer_.remove(splitEditor_.asWidget());
+         mainEditorStyle.setWidth(100, Unit.PCT);
+         mainEditorStyle.setHeight(100, Unit.PCT);
+         mainEditorStyle.clearFloat();
+         splitEditorStyle.setWidth(0, Unit.PCT);
+         splitEditorStyle.setHeight(0, Unit.PCT);
+         splitEditorStyle.clearFloat();
+         break;
+      }
+
+      case Horizontal:
+      {
+         editorContainer_.add(splitEditor_.asWidget());
+         mainEditorStyle.setWidth(50, Unit.PCT);
+         mainEditorStyle.setHeight(100, Unit.PCT);
+         mainEditorStyle.setFloat(Style.Float.LEFT);
+         splitEditorStyle.setWidth(50, Unit.PCT);
+         splitEditorStyle.setHeight(100, Unit.PCT);
+         splitEditorStyle.setFloat(Style.Float.LEFT);
+         break;
+      }
+
+      case Vertical:
+      {
+         editorContainer_.add(splitEditor_.asWidget());
+         mainEditorStyle.setWidth(100, Unit.PCT);
+         mainEditorStyle.setHeight(50, Unit.PCT);
+         mainEditorStyle.clearFloat();
+         splitEditorStyle.setWidth(100, Unit.PCT);
+         splitEditorStyle.setHeight(50, Unit.PCT);
+         splitEditorStyle.clearFloat();
+      }
+      
+      }
+      
+      mainEditor_.onResize();
+      splitEditor_.onResize();
    }
    
    public void initWidgetSize()
@@ -614,7 +612,8 @@
                               destination * progress +
                               initialSize * (1 - progress);
                         editorPanel_.setWidgetSize(docOutlineWidget_, size);
-                        editor_.onResize();
+                        mainEditor_.onResize();
+                        splitEditor_.onResize();
                      }
                      
                      @Override
@@ -652,7 +651,8 @@
       showWhitespaceCharactersCheckbox_.setVisible(false);
       showWhitespaceCharactersCheckbox_.setValue(uiPrefs_.showInvisibles().getValue());
       showWhitespaceCharactersCheckbox_.addValueChangeHandler((ValueChangeEvent<Boolean> event) -> {
-         editor_.setShowInvisibles(event.getValue());
+         mainEditor_.setShowInvisibles(event.getValue());
+         splitEditor_.setShowInvisibles(event.getValue());
       });
       
       if (docUpdateSentinel_ != null && docUpdateSentinel_.getPath() != null)
@@ -674,7 +674,7 @@
       for (EditorSplitType type : EditorSplitType.values())
          addSplitButton(menu, type);
       
-      ToolbarButton button = new ToolbarButton("", ThemeResources.INSTANCE.codeTransform(), menu);
+      ToolbarButton button = new ToolbarButton("", ThemeResources.INSTANCE.codeTransform2x(), menu);
       toolbar.addRightSeparator();
       toolbar.addRightWidget(button);
    }
@@ -693,8 +693,14 @@
    
    private ToolbarButton createLatexFormatButton()
    {
-      ToolbarPopupMenu texMenu = new TextEditingTargetLatexFormatMenu(editor_,
-                                                                      uiPrefs_);
+      ToolbarPopupMenu texMenu = new TextEditingTargetLatexFormatMenu(uiPrefs_)
+      {
+         @Override
+         public DocDisplay getEditor()
+         {
+            return editor_;
+         }
+      };
     
       ToolbarButton texButton = new ToolbarButton(
                            "Format", 
@@ -742,12 +748,14 @@
    public void adaptToExtendedFileType(String extendedType)
    {
       extendedType_ = extendedType;
-      adaptToFileType(editor_.getFileType());
+      adaptToFileType(mainEditor_.getFileType());
    }
 
    public void adaptToFileType(TextFileType fileType)
    {
-      editor_.setFileType(fileType);
+      mainEditor_.setFileType(fileType);
+      splitEditor_.setFileType(fileType);
+      
       boolean canCompilePdf = fileType.canCompilePDF();
       boolean canKnitToHTML = fileType.canKnitToHTML();
       boolean canCompileNotebook = fileType.canCompileNotebook();
@@ -1077,7 +1085,9 @@
 
    public void onActivate()
    {
-      editor_.onActivate();
+      mainEditor_.onActivate();
+      splitEditor_.onActivate();
+      
       
       Scheduler.get().scheduleDeferred(new ScheduledCommand() {
 
@@ -1091,7 +1101,8 @@
 
    public void setFontSize(double size)
    {
-      editor_.setFontSize(size);
+      mainEditor_.setFontSize(size);
+      splitEditor_.setFontSize(size);
    }
 
    public StatusBar getStatusBar()
@@ -1520,7 +1531,8 @@
 
    public void onVisibilityChanged(boolean visible)
    {
-      editor_.onVisibilityChanged(visible);
+      mainEditor_.onVisibilityChanged(visible);
+      splitEditor_.onVisibilityChanged(visible);
    }
    
    @Override
@@ -1610,6 +1622,10 @@
          menu.addItem(commands_.editRmdFormatOptions().createMenuItem(false));
    }
    
+   private DocDisplay editor_;
+   private DocDisplay mainEditor_;
+   private DocDisplay splitEditor_;
+   
    private final TextEditingTarget target_;
    private final DocUpdateSentinel docUpdateSentinel_;
    private final Commands commands_;
@@ -1617,8 +1633,6 @@
    private final UIPrefs uiPrefs_;
    private final Session session_;
    private final FileTypeRegistry fileTypeRegistry_;
-   private final DocDisplay editor_;
-   private DocDisplay splitEditor_;
    private final ShinyViewerTypePopupMenu shinyViewerMenu_;
    private final ShinyTestPopupMenu shinyTestMenu_;
    private final PlumberViewerTypePopupMenu plumberViewerMenu_;
@@ -1663,7 +1677,6 @@
    private MenuItem rmdViewerWindowMenuItem_;
    private MenuItem rmdViewerNoPreviewMenuItem_;
    private HandlerManager handlerManager_;
-   private EventBus events_;
    
    private Widget texSeparatorWidget_;
    private ToolbarButton texToolbarButton_;
