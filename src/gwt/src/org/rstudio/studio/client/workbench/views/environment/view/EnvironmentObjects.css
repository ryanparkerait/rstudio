@eval proportionalFont org.rstudio.core.client.theme.ThemeFonts.getProportionalFont();
@eval fixedWidthFont org.rstudio.core.client.theme.ThemeFonts.getFixedWidthFont();

@def headerRowHeight 20px;

.environmentPane
{
   font-family: fixedWidthFont;
   background-color: #e0e0e0;
}

.environmentPanel
{
   background-color: #ffffff;
}

.objectGrid
{
   height: 100%;
   width: 100%;
}

.objectGrid table,
.objectGrid td
{
   border-collapse: collapse;
}

.objectGrid td:focus
{
   outline: none;
}

.objectGrid td.nameCol
{
   width: 25%;
   text-overflow: ellipsis;
   overflow-x: hidden;
   border: 1px solid #f0f0f0;
   border-left: none;
<<<<<<< HEAD
   background-color: #ffffff;
   background-image: none;
   transition: background-color 10s;
=======
   background: none;
>>>>>>> 24623f7e
}

.objectGrid td.expandCol
{
   border: 1px solid #f0f0f0;
   border-right: none;
   width: 20px;
}

.objectGrid td.valueCol
{
   border: 1px solid #f0f0f0;
   white-space: nowrap;
   text-overflow: ellipsis;
   overflow-x: hidden;
   padding-right: 20px;
   background-color: #ffffff;
}

.objectGrid td.clickableCol
{
   cursor: pointer;
}

.objectGrid td.dataFrameValueCol
{
   padding-right: 35px;
}

.objectGrid .detailRow
{
   border: 1px solid #f0f0f0;
   font-size: 90%;
}

.objectGrid .detailRow td
{
   padding-left: 10px;
   padding-right: 20px;
   border: none;
   white-space: nowrap;
   overflow-x: hidden;
   text-overflow: ellipsis;
}

.categoryHeaderRow
{
   background-color: #f0f0f0;
   font-weight: bold;
   height: headerRowHeight;
}

.categoryHeaderText
{
   padding-left: 5px;
}

.emptyEnvironmentPanel
{
   text-align: center;
   margin-top: 30%;
}

.emptyEnvironmentName
{
   font-size: 110%;
}

.emptyEnvironmentMessage
{
   font-family: proportionalFont;
   font-size: 90%;
   color: #909090;
}

.expandIcon
{
   position: relative;
   top: 1px;
   left: 3px;
}

.unclickableIcon
{
	cursor: default;
}

.unevaluatedPromise
{
   color: #a0a0a0;
}

.widthSettingRow
{
   margin: 0px;
   padding: 0px;
}

.widthSettingRow td.expandCol,
.widthSettingRow td.nameCol,
.widthSettingRow td.valueCol
{
   margin: 0px;
   padding: 0px;
   height: 0px;
   border: none;
}

.fillHeight
{
   height: 100%;
}

.filterMatch
{
	background-color: #e8e8ff;
}

<|MERGE_RESOLUTION|>--- conflicted
+++ resolved
@@ -38,13 +38,7 @@
    overflow-x: hidden;
    border: 1px solid #f0f0f0;
    border-left: none;
-<<<<<<< HEAD
-   background-color: #ffffff;
-   background-image: none;
-   transition: background-color 10s;
-=======
    background: none;
->>>>>>> 24623f7e
 }
 
 .objectGrid td.expandCol
