--- conflicted
+++ resolved
@@ -420,7 +420,6 @@
    
    void setDragEnabled(boolean enabled);
    
-<<<<<<< HEAD
    boolean isSnippetsTabStopManagerActive();
 
    void addLineWidget(LineWidget widget);
@@ -446,10 +445,8 @@
    void goToLineEnd();
    
    void toggleTokenInfo();
-=======
    boolean onInsertSnippet();
    
    void destroy();
    DocDisplay clone();
->>>>>>> 242b9e45
 }