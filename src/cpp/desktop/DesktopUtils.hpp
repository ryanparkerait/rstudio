--- conflicted
+++ resolved
@@ -39,11 +39,10 @@
 
 void launchProjectInNewInstance(QString projectFilename);
 
-<<<<<<< HEAD
 bool isFixedWidthFont(const QFont& font);
-=======
+
 void openUrl(const QUrl& url);
->>>>>>> d59feaee
+
 
 } // namespace desktop
 
