--- conflicted
+++ resolved
@@ -25,7 +25,7 @@
 }
 
 namespace rstudio {
-namespace session {   
+namespace session {
 namespace async_r {
 
 enum AsyncRProcessOptions
@@ -33,11 +33,8 @@
    R_PROCESS_NORMAL         = 1 << 0,
    R_PROCESS_REDIRECTSTDERR = 1 << 1,
    R_PROCESS_VANILLA        = 1 << 2,
-<<<<<<< HEAD
-   R_PROCESS_AUGMENTED      = 1 << 3
-=======
-   R_PROCESS_NO_RDATA       = 1 << 4,
->>>>>>> 06c88b0d
+   R_PROCESS_AUGMENTED      = 1 << 3,
+   R_PROCESS_NO_RDATA       = 1 << 4
 };
 
 inline AsyncRProcessOptions operator | (AsyncRProcessOptions lhs,
@@ -46,7 +43,7 @@
    return static_cast<AsyncRProcessOptions>(
             static_cast<int>(lhs) | static_cast<int>(rhs));
 }
-    
+
 class AsyncRProcess :
       boost::noncopyable,
       public boost::enable_shared_from_this<AsyncRProcess>
