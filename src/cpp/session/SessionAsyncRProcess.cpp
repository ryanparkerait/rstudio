/*
 * SessionAsyncRProcess.cpp
 *
 * Copyright (C) 2009-14 by RStudio, Inc.
 *
 * Unless you have received this program directly from RStudio pursuant
 * to the terms of a commercial license agreement with RStudio, then
 * this program is licensed to you under the terms of version 3 of the
 * GNU Affero General Public License. This program is distributed WITHOUT
 * ANY EXPRESS OR IMPLIED WARRANTY, INCLUDING THOSE OF NON-INFRINGEMENT,
 * MERCHANTABILITY OR FITNESS FOR A PARTICULAR PURPOSE. Please refer to the
 * AGPL (http://www.gnu.org/licenses/agpl-3.0.txt) for more details.
 *
 */

#include <boost/foreach.hpp>

#include <session/SessionUserSettings.hpp>
#include <session/SessionConsoleProcess.hpp>
#include <session/SessionModuleContext.hpp>

#include <core/system/Environment.hpp>
#include <core/system/Process.hpp>

#include <r/session/RSessionUtils.hpp>

#include <session/SessionAsyncRProcess.hpp>

namespace rstudio {
namespace session {
namespace async_r {

AsyncRProcess::AsyncRProcess():
   isRunning_(false),
   terminationRequested_(false)
{
}

void AsyncRProcess::start(const char* rCommand,
                          core::system::Options environment,
                          const core::FilePath& workingDir,
                          AsyncRProcessOptions rOptions,
                          std::vector<core::FilePath> rSourceFiles)
{
   // R binary
   core::FilePath rProgramPath;
   core::Error error = module_context::rScriptPath(&rProgramPath);
   if (error)
   {
      LOG_ERROR(error);
      onCompleted(EXIT_FAILURE);
      return;
   }
   
   // core R files for augmented async processes
   if (rOptions & R_PROCESS_AUGMENTED)
   {
      // R files we wish to source to provide functionality to async process
      const core::FilePath modulesPath =
            session::options().modulesRSourcePath();
      
      const core::FilePath rPath =
            session::options().coreRSourcePath();
      
      const core::FilePath rTools =  rPath.childPath("Tools.R");
      const core::FilePath sessionCodeTools = modulesPath.childPath("SessionCodeTools.R");
      const core::FilePath sessionRCompletions = modulesPath.childPath("SessionRCompletions.R");
      
      rSourceFiles.push_back(rTools);
      rSourceFiles.push_back(sessionCodeTools);
      rSourceFiles.push_back(sessionRCompletions);
   }

   // args
   std::vector<std::string> args;
   args.push_back("--slave");
   if (rOptions & R_PROCESS_VANILLA)
      args.push_back("--vanilla");
   if (rOptions & R_PROCESS_NO_RDATA)
   {
      args.push_back("--no-save");
      args.push_back("--no-restore");
   }

   // for windows we need to forward setInternet2
#ifdef _WIN32
   if (!r::session::utils::isR3_3() && userSettings().useInternet2())
      args.push_back("--internet2");
#endif

   args.push_back("-e");
   
   bool needsQuote = false;

   // On Windows, we turn the vector of strings into a single
   // string to send over the command line, so we must ensure
   // that the arguments following '-e' are quoted, so that
   // they are all interpretted as a single argument (rather
   // than multiple arguments) to '-e'.

#ifdef _WIN32
   needsQuote = strlen(rCommand) > 0 && rCommand[0] != '"';
#endif

   std::stringstream command;
   if (needsQuote)
      command << "\"";

   if (rSourceFiles.size())
   {
      // add in the r source files requested
      for (std::vector<core::FilePath>::const_iterator it = rSourceFiles.begin();
           it != rSourceFiles.end();
           ++it)
      {
         command << "source('" << it->absolutePath() << "');";
      }
      
      command << rCommand;
   }
   else
   {
      command << rCommand;
   }

   if (needsQuote)
      command << "\"";

   args.push_back(command.str());

   // options
   core::system::ProcessOptions options;
   options.terminateChildren = true;
   if (rOptions & R_PROCESS_REDIRECTSTDERR)
      options.redirectStdErrToStdOut = true;

   // if a working directory was specified, use it
   if (!workingDir.empty())
   {
      options.workingDir = workingDir;
   }

   // forward R_LIBS so the child process has access to the same libraries
   // we do
   core::system::Options childEnv;
   core::system::environment(&childEnv);
   std::string libPaths = module_context::libPathsString();
   if (!libPaths.empty())
   {
      core::system::setenv(&childEnv, "R_LIBS", libPaths);
   }
   // forward passed environment variables
   BOOST_FOREACH(const core::system::Option& var, environment)
   {
      core::system::setenv(&childEnv, var.first, var.second);
   }
<<<<<<< HEAD
=======
   options.environment = childEnv;
>>>>>>> 37d0ad46

   core::system::ProcessCallbacks cb;
   using namespace module_context;
   cb.onContinue = boost::bind(&AsyncRProcess::onContinue,
                               AsyncRProcess::shared_from_this());
   cb.onStdout = boost::bind(&AsyncRProcess::onStdout,
                             AsyncRProcess::shared_from_this(),
                             _2);
   cb.onStderr = boost::bind(&AsyncRProcess::onStderr,
                             AsyncRProcess::shared_from_this(),
                             _2);
   cb.onExit =  boost::bind(&AsyncRProcess::onProcessCompleted,
                             AsyncRProcess::shared_from_this(),
                             _1);
   error = module_context::processSupervisor().runProgram(
            rProgramPath.absolutePath(),
            args,
            options,
            cb);
   if (error)
   {
      LOG_ERROR(error);
      onCompleted(EXIT_FAILURE);
}
else
{
   isRunning_ = true;
}
}

void AsyncRProcess::onStdout(const std::string& output)
{
   // no-op stub for optional implementation by derived classees
}

void AsyncRProcess::onStderr(const std::string& output)
{
   // no-op stub for optional implementation by derived classees
}

bool AsyncRProcess::onContinue()
{
   return !terminationRequested_;
}

void AsyncRProcess::onProcessCompleted(int exitStatus)
{
   markCompleted();
   onCompleted(exitStatus);
}

bool AsyncRProcess::isRunning()
{
   return isRunning_;
}

void AsyncRProcess::terminate()
{
   terminationRequested_ = true;
}

void AsyncRProcess::markCompleted() 
{
   isRunning_ = false;
}

AsyncRProcess::~AsyncRProcess()
{
}

} // namespace async_r
} // namespace session
} // namespace rstudio
<|MERGE_RESOLUTION|>--- conflicted
+++ resolved
@@ -154,10 +154,7 @@
    {
       core::system::setenv(&childEnv, var.first, var.second);
    }
-<<<<<<< HEAD
-=======
    options.environment = childEnv;
->>>>>>> 37d0ad46
 
    core::system::ProcessCallbacks cb;
    using namespace module_context;
