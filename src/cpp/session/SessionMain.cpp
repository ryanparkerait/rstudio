/*
 * SessionMain.cpp
 *
 * Copyright (C) 2009-12 by RStudio, Inc.
 *
 * Unless you have received this program directly from RStudio pursuant
 * to the terms of a commercial license agreement with RStudio, then
 * this program is licensed to you under the terms of version 3 of the
 * GNU Affero General Public License. This program is distributed WITHOUT
 * ANY EXPRESS OR IMPLIED WARRANTY, INCLUDING THOSE OF NON-INFRINGEMENT,
 * MERCHANTABILITY OR FITNESS FOR A PARTICULAR PURPOSE. Please refer to the
 * AGPL (http://www.gnu.org/licenses/agpl-3.0.txt) for more details.
 *
 */

#include <session/SessionMain.hpp>

// required to avoid Win64 winsock order of include
// compilation problem
#include <boost/asio/io_service.hpp>

#include <string>
#include <vector>
#include <queue>
#include <map>
#include <algorithm>
#include <cstdlib>
#include <csignal>

#include <boost/shared_ptr.hpp>
#include <boost/function.hpp>
#include <boost/lexical_cast.hpp>
#include <boost/format.hpp>

#include <boost/signals.hpp>
#include <boost/date_time/posix_time/posix_time.hpp>
#include <boost/algorithm/string/predicate.hpp>
#include <boost/algorithm/string/join.hpp>

#include <core/Error.hpp>
#include <core/BoostThread.hpp>
#include <core/FilePath.hpp>
#include <core/Exec.hpp>
#include <core/Scope.hpp>
#include <core/Settings.hpp>
#include <core/Thread.hpp>
#include <core/Log.hpp>
#include <core/LogWriter.hpp>
#include <core/system/System.hpp>
#include <core/ProgramStatus.hpp>
#include <core/system/System.hpp>
#include <core/FileSerializer.hpp>
#include <core/http/URL.hpp>
#include <core/http/Request.hpp>
#include <core/http/Response.hpp>
#include <core/http/UriHandler.hpp>
#include <core/json/JsonRpc.hpp>
#include <core/gwt/GwtLogHandler.hpp>
#include <core/gwt/GwtFileHandler.hpp>
#include <core/system/Crypto.hpp>
#include <core/system/Process.hpp>
#include <core/system/Environment.hpp>
#include <core/system/ParentProcessMonitor.hpp>
#include <core/system/FileMonitor.hpp>
#include <core/text/TemplateFilter.hpp>

#include <r/RJsonRpc.hpp>
#include <r/RExec.hpp>
#include <r/ROptions.hpp>
#include <r/RFunctionHook.hpp>
#include <r/RInterface.hpp>
#include <r/session/RSession.hpp>
#include <r/session/RClientState.hpp>
#include <r/session/RConsoleActions.hpp>
#include <r/session/RConsoleHistory.hpp>
#include <r/session/RGraphics.hpp>
#include <r/session/REventLoop.hpp>
#include <r/RUtil.hpp>

extern "C" const char *locale2charset(const char *);

#include <monitor/MonitorClient.hpp>

#include <session/SessionConstants.hpp>
#include <session/SessionOptions.hpp>
#include <session/SessionUserSettings.hpp>
#include <session/SessionSourceDatabase.hpp>
#include <session/SessionPersistentState.hpp>
#include <session/SessionContentUrls.hpp>

#include "SessionAddins.hpp"

#include "SessionModuleContextInternal.hpp"

#include "SessionClientEventQueue.hpp"
#include "SessionClientEventService.hpp"

#include "modules/SessionAbout.hpp"
#include "modules/SessionAgreement.hpp"
#include "modules/SessionAskPass.hpp"
#include "modules/SessionAuthoring.hpp"
#include "modules/SessionBreakpoints.hpp"
#include "modules/SessionHTMLPreview.hpp"
#include "modules/SessionCodeSearch.hpp"
#include "modules/SessionConsole.hpp"
#include "modules/SessionCrypto.hpp"
#include "modules/SessionErrors.hpp"
#include "modules/SessionFiles.hpp"
#include "modules/SessionFind.hpp"
#include "modules/SessionDependencies.hpp"
#include "modules/SessionDirty.hpp"
#include "modules/SessionWorkbench.hpp"
#include "modules/SessionHelp.hpp"
#include "modules/SessionPlots.hpp"
#include "modules/SessionPath.hpp"
#include "modules/SessionPackages.hpp"
#include "modules/SessionPackrat.hpp"
#include "modules/SessionProfiler.hpp"
#include "modules/SessionRCompletions.hpp"
#include "modules/SessionRPubs.hpp"
#include "modules/SessionRHooks.hpp"
#include "modules/SessionRSConnect.hpp"
#include "modules/SessionShinyViewer.hpp"
#include "modules/SessionSpelling.hpp"
#include "modules/SessionSource.hpp"
#include "modules/SessionUpdates.hpp"
#include "modules/SessionVCS.hpp"
#include "modules/SessionHistory.hpp"
#include "modules/SessionLimits.hpp"
#include "modules/SessionLists.hpp"
#include "modules/build/SessionBuild.hpp"
#include "modules/clang/SessionClang.hpp"
#include "modules/data/SessionData.hpp"
#include "modules/environment/SessionEnvironment.hpp"
#include "modules/overlay/SessionOverlay.hpp"
#include "modules/presentation/SessionPresentation.hpp"
#include "modules/rmarkdown/SessionRMarkdown.hpp"
#include "modules/shiny/SessionShiny.hpp"
#include "modules/viewer/SessionViewer.hpp"
#include "modules/SessionLinter.hpp"
#include "modules/SessionMarkers.hpp"

#include "modules/SessionGit.hpp"
#include "modules/SessionSVN.hpp"

#include <session/SessionConsoleProcess.hpp>

#include <session/projects/SessionProjects.hpp>
#include "projects/SessionProjectsInternal.hpp"

#include "workers/SessionWebRequestWorker.hpp"

#include <session/SessionHttpConnectionListener.hpp>

#include <tests/TestRunner.hpp>

#include "session-config.h"

<<<<<<< HEAD
using namespace core; 
using namespace rsession;
using namespace rsession::client_events;

// forward-declare overlay methods
namespace rsession {
=======
using namespace rstudio;
using namespace rstudio::core;
using namespace session;
using namespace session::client_events;

// forward-declare overlay methods
namespace rstudio {
namespace session {
>>>>>>> 41b8cc23
namespace overlay {
Error initialize();
} // namespace overlay
} // namespace session
} // namespace rstudio

namespace {

// uri handlers
http::UriHandlers s_uriHandlers;
http::UriHandlerFunction s_defaultUriHandler;

// json rpc methods
core::json::JsonRpcAsyncMethods s_jsonRpcMethods;
   
// R browseUrl handlers
std::vector<module_context::RBrowseUrlHandler> s_rBrowseUrlHandlers;
   
// R browseFile handlers
std::vector<module_context::RBrowseFileHandler> s_rBrowseFileHandlers;

// names of waitForMethod handlers (used to screen out of bkgnd processing)
std::vector<std::string> s_waitForMethodNames;

// last prompt we issued
std::string s_lastPrompt;

// have we fully initialized? used by rConsoleRead and clientInit to
// tweak their behavior when the process is first starting
bool s_sessionInitialized = false;

// was the underlying r session resumed
bool s_rSessionResumed = false;

// manage global state indicating whether R is processing input
volatile sig_atomic_t s_rProcessingInput = 0;

// did we fail to coerce the charset to UTF-8
bool s_printCharsetWarning = false;

std::queue<rstudio::r::session::RConsoleInput> s_consoleInputBuffer;

// json rpc methods we handle (the rest are delegated to the HttpServer)
const char * const kClientInit = "client_init" ;
const char * const kConsoleInput = "console_input" ;
const char * const kEditCompleted = "edit_completed";
const char * const kChooseFileCompleted = "choose_file_completed";
const char * const kLocatorCompleted = "locator_completed";
const char * const kUserPromptCompleted = "user_prompt_completed";
const char * const kHandleUnsavedChangesCompleted = "handle_unsaved_changes_completed";
const char * const kQuitSession = "quit_session" ;   
const char * const kSuspendSession = "suspend_session";
const char * const kInterrupt = "interrupt";

// convenience function for disallowing suspend (note still doesn't override
// the presence of s_forceSuspend = 1)
bool disallowSuspend() { return false; }
   
// request suspends (cooperative and forced) using interrupts
volatile sig_atomic_t s_suspendRequested = 0;
volatile sig_atomic_t s_forceSuspend = 0;
volatile sig_atomic_t s_forceSuspendInterruptedR = 0;
bool s_suspendedFromTimeout = false;

// cooperative suspend -- the http server is forced to timeout and a flag 
// indicating that we should suspend at ourfirst valid opportunity is set
void handleUSR1(int unused)
{   
   // note that a suspend has been requested. the process will suspend
   // at the first instance that it is valid for it to do so 
   s_suspendRequested = 1;
}

// forced suspend -- R is interrupted, the http server is forced to timeout,
// and the 'force' flag is set
void handleUSR2(int unused)
{
   // note whether R was interrupted
   if (s_rProcessingInput)
      s_forceSuspendInterruptedR = 1;

   // set the r interrupt flag (always)
   rstudio::r::exec::setInterruptsPending(true);

   // note that a suspend is being forced. 
   s_forceSuspend = 1;
}

// version of the executable
double s_version = 0;
   
// installed version (computed as the time in seconds since epoch that 
// the running/served code was installed) can be distinct from the version 
// of the currently running executable if a deployment occured after this 
// executable started running.
double installedVersion()
{
   // never return a version in desktop mode
   if (rsession::options().programMode() == kSessionProgramModeDesktop)
      return 0;

   // never return a version in standalone mode
   if (rsession::options().standalone())
      return 0;

   // read installation time (as string) from file (return 0 if not found)
   FilePath installedPath("/var/lib/rstudio-server/installed");
   if (!installedPath.exists())
      return 0;
   
   // attempt to get the value (return 0 if we have any trouble)
   std::string installedStr;
   Error error = readStringFromFile(installedPath, &installedStr);
   if (error)
   {
      LOG_ERROR(error);
      return 0;
   }
   
   // empty string means 0
   if (installedStr.empty())
   {
      LOG_ERROR_MESSAGE("No value within /var/lib/rstudio-server/installed");
      return 0;
   }
   
   // attempt to parse the value into a double
   double installedSeconds = 0.0;
   try
   {
      std::istringstream istr(installedStr);
      istr >> installedSeconds;
      if (istr.fail())
         LOG_ERROR(systemError(boost::system::errc::io_error, ERROR_LOCATION));
   }
   CATCH_UNEXPECTED_EXCEPTION
    
   // return installed seconds as version
   return installedSeconds ;
}
   

void detectChanges(module_context::ChangeSource source)
{
   module_context::events().onDetectChanges(source);
}
 

// certain things are deferred until after we have sent our first response
// take care of these things here
void ensureSessionInitialized()
{
   // note that we are now fully initialized. we defer setting this
   // flag so that consoleRead and handleClientInit know that we have just
   // started up and can act accordingly
   s_sessionInitialized = true;

   // ensure the session is fully deserialized (deferred deserialization
   // is supported so that the workbench UI can load without having to wait
   // for the potentially very lengthy deserialization of the environment)
   rstudio::r::session::ensureDeserialized();
}

FilePath getDefaultWorkingDirectory()
{
   // calculate using user settings
   FilePath defaultWorkingDir = userSettings().initialWorkingDirectory();

   // return it if it exists, otherwise use the default user home path
   if (defaultWorkingDir.exists() && defaultWorkingDir.isDirectory())
      return defaultWorkingDir;
   else
      return rsession::options().userHomePath();
}

FilePath getInitialWorkingDirectory()
{
   // check for a project
   if (projects::projectContext().hasProject())
      return projects::projectContext().directory();

   // see if there is an override from the environment (perhaps based
   // on a folder drag and drop or other file association)
   FilePath workingDirPath = rsession::options().initialWorkingDirOverride();
   if (workingDirPath.exists() && workingDirPath.isDirectory())
   {
      return workingDirPath;
   }
   else
   {
      // if not then just return default working dir
      return getDefaultWorkingDirectory();
   }
}

std::string switchToProject(const http::Request& request)
{
   std::string referrer = request.headerValue("referer");
   std::string baseURL, queryString;
   http::URL(referrer).split(&baseURL, &queryString);
   http::Fields fields;
   http::util::parseQueryString(queryString, &fields);
   std::string project = http::util::fieldValue(fields, "project");

   if (!project.empty())
   {
      // resolve project
      FilePath projectPath = module_context::resolveAliasedPath(project);
      if ((projectPath.extensionLowerCase() != ".rproj") &&
          projectPath.isDirectory())
      {
         FilePath discoveredPath = r_util::projectFromDirectory(projectPath);
         if (!discoveredPath.empty())
            projectPath = discoveredPath;
      }
      project = module_context::createAliasedPath(projectPath);

      // check if we're already in this project
      if (projects::projectContext().hasProject())
      {
         std::string currentProject = module_context::createAliasedPath(
                                          projects::projectContext().file());
         if (project != currentProject)
            return project;
         else
            return std::string();
      }
      // no project active so need to switch
      else
      {
         return project;
      }
   }
   // no project in the query string
   else
   {
      return std::string();
   }
}


void handleClientInit(const boost::function<void()>& initFunction,
                      boost::shared_ptr<HttpConnection> ptrConnection)
{
   // alias options
   Options& options = rsession::options();
   
   // calculate initialization parameters
   std::string clientId = rsession::persistentState().newActiveClientId();
   bool resumed = s_rSessionResumed || s_sessionInitialized;

   // if we are resuming then we don't need to worry about events queued up
   // by R during startup (e.g. printing of the banner) being sent to the
   // client. so, clear out the events which might be pending in the
   // client event service and/or queue
   bool clearEvents = resumed;
   
   // reset the client event service for the new client (will cause
   // outstanding http requests from old clients to fail with
   // InvalidClientId). note that we can't simply stop() the
   // ClientEventService and start() a new one because in that case the
   // old client will never get disconnected because it won't get
   // the InvalidClientId error.
   clientEventService().setClientId(clientId, clearEvents);

   // set RSTUDIO_HTTP_REFERER environment variable based on Referer
   if (options.programMode() == kSessionProgramModeServer)
   {
      std::string referer = ptrConnection->request().headerValue("referer");
      core::system::setenv("RSTUDIO_HTTP_REFERER", referer);
   }

   // prepare session info 
   json::Object sessionInfo ;
   sessionInfo["clientId"] = clientId;
   sessionInfo["mode"] = options.programMode();
   
   sessionInfo["userIdentity"] = options.userIdentity();

   // only send log_dir and scratch_dir if we are in desktop mode
   if (options.programMode() == kSessionProgramModeDesktop)
   {
      sessionInfo["log_dir"] = options.userLogPath().absolutePath();
      sessionInfo["scratch_dir"] = options.userScratchPath().absolutePath();
   }

   // temp dir
   FilePath tempDir = rstudio::r::session::utils::tempDir();
   Error error = tempDir.ensureDirectory();
   if (error)
      LOG_ERROR(error);
   sessionInfo["temp_dir"] = tempDir.absolutePath();
   
   // installed version
   sessionInfo["version"] = installedVersion();
   
   // default prompt
   sessionInfo["prompt"] = rstudio::r::options::getOption<std::string>("prompt");

   // client state
   json::Object clientStateObject;
   rstudio::r::session::clientState().currentState(&clientStateObject);
   sessionInfo["client_state"] = clientStateObject;
   
   // source documents
   json::Array jsonDocs;
   error = modules::source::clientInitDocuments(&jsonDocs);
   if (error)
      LOG_ERROR(error);
   sessionInfo["source_documents"] = jsonDocs;
   
   // agreement
   sessionInfo["hasAgreement"] = modules::agreement::hasAgreement();
   sessionInfo["pendingAgreement"] = modules::agreement::pendingAgreement();

   // docs url
   sessionInfo["docsURL"] = rsession::options().docsURL();

   // get alias to console_actions and get limit
   rstudio::r::session::ConsoleActions& consoleActions = rstudio::r::session::consoleActions();
   sessionInfo["console_actions_limit"] = consoleActions.capacity();

   // resumed
   sessionInfo["resumed"] = resumed; 
   if (resumed)
   {
      // console actions
      json::Object actionsObject;
      consoleActions.asJson(&actionsObject);
      sessionInfo["console_actions"] = actionsObject;
   }

   sessionInfo["rnw_weave_types"] = modules::authoring::supportedRnwWeaveTypes();
   sessionInfo["latex_program_types"] = modules::authoring::supportedLatexProgramTypes();
   sessionInfo["tex_capabilities"] = modules::authoring::texCapabilitiesAsJson();
   sessionInfo["compile_pdf_state"] = modules::authoring::compilePdfStateAsJson();

   sessionInfo["html_capabilities"] = modules::html_preview::capabilitiesAsJson();

   sessionInfo["find_in_files_state"] = modules::find::findInFilesStateAsJson();

   sessionInfo["markers_state"] = modules::markers::markersStateAsJson();

   sessionInfo["rstudio_version"] = std::string(RSTUDIO_VERSION);

   sessionInfo["ui_prefs"] = userSettings().uiPrefs();

   sessionInfo["have_advanced_step_commands"] =
                        modules::breakpoints::haveAdvancedStepCommands();
   
   // initial working directory
   std::string initialWorkingDir = module_context::createAliasedPath(
                                                getInitialWorkingDirectory());
   sessionInfo["initial_working_dir"] = initialWorkingDir;

   // active project file
   if (projects::projectContext().hasProject())
   {
      sessionInfo["active_project_file"] = module_context::createAliasedPath(
                              projects::projectContext().file());
      sessionInfo["project_ui_prefs"] = projects::projectContext().uiPrefs();
      sessionInfo["project_open_docs"] = projects::projectContext().openDocs();
   }
   else
   {
      sessionInfo["active_project_file"] = json::Value();
      sessionInfo["project_ui_prefs"] = json::Value();
      sessionInfo["project_open_docs"] = json::Value();
   }

   sessionInfo["system_encoding"] = std::string(::locale2charset(NULL));

   std::vector<std::string> vcsAvailable;
   if (modules::source_control::isGitInstalled())
      vcsAvailable.push_back(modules::git::kVcsId);
   if (modules::source_control::isSvnInstalled())
      vcsAvailable.push_back(modules::svn::kVcsId);
   sessionInfo["vcs_available"] = boost::algorithm::join(vcsAvailable, ",");
   sessionInfo["vcs"] = modules::source_control::activeVCSName();
   sessionInfo["default_ssh_key_dir"] =module_context::createAliasedPath(
                              modules::source_control::defaultSshKeyDir());
   sessionInfo["is_github_repo"] = modules::git::isGithubRepository();

   // contents of all lists
   sessionInfo["lists"] = modules::lists::allListsAsJson();

   sessionInfo["console_processes"] =
         rsession::console_process::processesAsJson();

   // send sumatra pdf exe path if we are on windows
#ifdef _WIN32
   sessionInfo["sumatra_pdf_exe_path"] =
               options.sumatraPath().complete("SumatraPDF.exe").absolutePath();
#endif

   // are build tools enabled
   if (projects::projectContext().hasProject())
   {
      std::string type = projects::projectContext().config().buildType;
      sessionInfo["build_tools_type"] = type;

      FilePath buildTargetDir = projects::projectContext().buildTargetPath();
      if (!buildTargetDir.empty())
      {
         sessionInfo["build_target_dir"] = module_context::createAliasedPath(
                                                                buildTargetDir);
         sessionInfo["has_pkg_src"] = (type == r_util::kBuildTypePackage) &&
                                      buildTargetDir.childPath("src").exists();
         sessionInfo["has_pkg_vig"] =
               (type == r_util::kBuildTypePackage) &&
               buildTargetDir.childPath("vignettes").exists();
      }
      else
      {
         sessionInfo["build_target_dir"] = json::Value();
         sessionInfo["has_pkg_src"] = false;
         sessionInfo["has_pkg_vig"] = false;
      }

   }
   else
   {
      sessionInfo["build_tools_type"] = r_util::kBuildTypeNone;
      sessionInfo["build_target_dir"] = json::Value();
      sessionInfo["has_pkg_src"] = false;
      sessionInfo["has_pkg_vig"] = false;
   }

   sessionInfo["presentation_state"] = modules::presentation::presentationStateAsJson();

   sessionInfo["build_state"] = modules::build::buildStateAsJson();
   sessionInfo["devtools_installed"] = module_context::isMinimumDevtoolsInstalled();
   sessionInfo["have_cairo_pdf"] = modules::plots::haveCairoPdf();

   sessionInfo["have_srcref_attribute"] =
         modules::breakpoints::haveSrcrefAttribute();

   // console history -- we do this at the end because
   // restoreBuildRestartContext may have reset it
   json::Array historyArray;
   rstudio::r::session::consoleHistory().asJson(&historyArray);
   sessionInfo["console_history"] = historyArray;
   sessionInfo["console_history_capacity"] =
                              rstudio::r::session::consoleHistory().capacity();

   sessionInfo["disable_packages"] =
           !core::system::getenv("RSTUDIO_DISABLE_PACKAGES").empty();

   sessionInfo["disable_check_for_updates"] =
          !core::system::getenv("RSTUDIO_DISABLE_CHECK_FOR_UPDATES").empty();

   sessionInfo["allow_vcs_exe_edit"] = options.allowVcsExecutableEdit();
   sessionInfo["allow_cran_repos_edit"] = options.allowCRANReposEdit();
   sessionInfo["allow_vcs"] = options.allowVcs();
   sessionInfo["allow_pkg_install"] = options.allowPackageInstallation();
   sessionInfo["allow_shell"] = options.allowShell();
   sessionInfo["allow_file_download"] = options.allowFileDownloads();
   sessionInfo["allow_remove_public_folder"] = options.allowRemovePublicFolder();
   sessionInfo["allow_rpubs_publish"] = options.allowRpubsPublish();

   // check whether a switch project is required
   sessionInfo["switch_to_project"] = switchToProject(ptrConnection->request());

   sessionInfo["environment_state"] = modules::environment::environmentStateAsJson();
   sessionInfo["error_state"] = modules::errors::errorStateAsJson();

   // send whether we should show the user identity
   sessionInfo["show_identity"] =
           (options.programMode() == kSessionProgramModeServer) &&
           options.showUserIdentity();

   // light up rsconnect-related UI features if permitted
   sessionInfo["rsconnect_available"] = rsession::options().allowRpubsPublish();
   sessionInfo["rmarkdown_available"] =
         modules::rmarkdown::rmarkdownPackageAvailable();

   sessionInfo["clang_available"] = modules::clang::isAvailable();

   // send response  (we always set kEventsPending to false so that the client
   // won't poll for events until it is ready)
   json::JsonRpcResponse jsonRpcResponse ;
   jsonRpcResponse.setField(kEventsPending, "false");
   jsonRpcResponse.setResult(sessionInfo) ;
   ptrConnection->sendJsonRpcResponse(jsonRpcResponse);

   // complete initialization of session
   ensureSessionInitialized();
   
   // notify modules of the client init
   module_context::events().onClientInit();
   
   // call the init function
   initFunction();
}

enum ConnectionType
{
   ForegroundConnection,
   BackgroundConnection
};

void endHandleRpcRequestDirect(boost::shared_ptr<HttpConnection> ptrConnection,
                         boost::posix_time::ptime executeStartTime,
                         const core::Error& executeError,
                         json::JsonRpcResponse* pJsonRpcResponse)
{
   // return error or result then continue waiting for requests
   if (executeError)
   {
      ptrConnection->sendJsonRpcError(executeError);
   }
   else
   {
      // allow modules to detect changes after rpc calls
      if (!pJsonRpcResponse->suppressDetectChanges())
         detectChanges(module_context::ChangeSourceRPC);

      // are there (or will there likely be) events pending?
      // (if not then notify the client)
      if ( !clientEventQueue().eventAddedSince(executeStartTime) &&
           !pJsonRpcResponse->hasAfterResponse() )
      {
         pJsonRpcResponse->setField(kEventsPending, "false");
      }

      // send the response
      ptrConnection->sendJsonRpcResponse(*pJsonRpcResponse);

      // run after response if we have one (then detect changes again)
      if (pJsonRpcResponse->hasAfterResponse())
      {
         pJsonRpcResponse->runAfterResponse();
         if (!pJsonRpcResponse->suppressDetectChanges())
            detectChanges(module_context::ChangeSourceRPC);
      }
   }
}

void endHandleRpcRequestIndirect(
      const std::string& asyncHandle,
      const core::Error& executeError,
      json::JsonRpcResponse* pJsonRpcResponse)
{
   json::JsonRpcResponse temp;
   json::JsonRpcResponse& jsonRpcResponse =
                                 pJsonRpcResponse ? *pJsonRpcResponse : temp;

   BOOST_ASSERT(!jsonRpcResponse.hasAfterResponse());
   if (executeError)
   {
      jsonRpcResponse.setError(executeError);
   }
   json::Object value;
   value["handle"] = asyncHandle;
   value["response"] = jsonRpcResponse.getRawResponse();
   ClientEvent evt(client_events::kAsyncCompletion, value);
   module_context::enqueClientEvent(evt);
}

void handleRpcRequest(const core::json::JsonRpcRequest& request,
                      boost::shared_ptr<HttpConnection> ptrConnection,
                      ConnectionType connectionType)
{
   // record the time just prior to execution of the event
   // (so we can determine if any events were added during execution)
   using namespace boost::posix_time; 
   ptime executeStartTime = microsec_clock::universal_time();
   
   // execute the method
   json::JsonRpcAsyncMethods::const_iterator it =
                                     s_jsonRpcMethods.find(request.method);
   if (it != s_jsonRpcMethods.end())
   {
      std::pair<bool, json::JsonRpcAsyncFunction> reg = it->second;
      json::JsonRpcAsyncFunction handlerFunction = reg.second;

      if (reg.first)
      {
         // direct return
         handlerFunction(request,
                         boost::bind(endHandleRpcRequestDirect,
                                     ptrConnection,
                                     executeStartTime,
                                     _1,
                                     _2));
      }
      else
      {
         // indirect return (asyncHandle style)
         std::string handle = core::system::generateUuid(true);
         json::JsonRpcResponse response;
         response.setAsyncHandle(handle);
         response.setField(kEventsPending, "false");
         ptrConnection->sendJsonRpcResponse(response);

         handlerFunction(request,
                         boost::bind(endHandleRpcRequestIndirect,
                                     handle,
                                     _1,
                                     _2));
      }
   }
   else
   {
      Error executeError = Error(json::errc::MethodNotFound, ERROR_LOCATION);
      executeError.addProperty("method", request.method);

      // we need to know about these because they represent unexpected
      // application states
      LOG_ERROR(executeError);

      endHandleRpcRequestDirect(ptrConnection, executeStartTime, executeError, NULL);
   }


}

bool isMethod(const std::string& uri, const std::string& method)
{
   return boost::algorithm::ends_with(uri, method);
}

bool isMethod(boost::shared_ptr<HttpConnection> ptrConnection,
              const std::string& method)
{
   return isMethod(ptrConnection->request().uri(), method);
}

bool isJsonRpcRequest(boost::shared_ptr<HttpConnection> ptrConnection)
{
   return boost::algorithm::starts_with(ptrConnection->request().uri(),
                                        "/rpc/");
}

bool isWaitForMethodUri(const std::string& uri)
{
   BOOST_FOREACH(const std::string& methodName, s_waitForMethodNames)
   {
      if (isMethod(uri, methodName))
         return true;
   }

   return false;
}

bool parseAndValidateJsonRpcConnection(
         boost::shared_ptr<HttpConnection> ptrConnection,
         json::JsonRpcRequest* pJsonRpcRequest)
{
   // attempt to parse the request into a json-rpc request
   Error error = json::parseJsonRpcRequest(ptrConnection->request().body(),
                                           pJsonRpcRequest);
   if (error)
   {
      ptrConnection->sendJsonRpcError(error);
      return false;
   }

   // check for invalid client id
   if (pJsonRpcRequest->clientId != rsession::persistentState().activeClientId())
   {
      Error error(json::errc::InvalidClientId, ERROR_LOCATION);
      ptrConnection->sendJsonRpcError(error);
      return false;
   }

   // check for old client version
   if ( (pJsonRpcRequest->version > 0) &&
        (s_version > pJsonRpcRequest->version) )
   {
      Error error(json::errc::InvalidClientVersion, ERROR_LOCATION);
      ptrConnection->sendJsonRpcError(error);
      return false;
   }

   // got through all of the validation, return true
   return true;
}

void endHandleConnection(boost::shared_ptr<HttpConnection> ptrConnection,
                         ConnectionType connectionType,
                         http::Response* pResponse)
{
   ptrConnection->sendResponse(*pResponse);
   if (!s_rProcessingInput)
      detectChanges(module_context::ChangeSourceURI);
}

void handleConnection(boost::shared_ptr<HttpConnection> ptrConnection,
                      ConnectionType connectionType)
{
   // check for a uri handler registered by a module
   const http::Request& request = ptrConnection->request();
   std::string uri = request.uri();
   http::UriAsyncHandlerFunction uriHandler = s_uriHandlers.handlerFor(uri);

   if (uriHandler) // uri handler
   {
      // r code may execute - ensure session is initialized
      ensureSessionInitialized();

      uriHandler(request, boost::bind(endHandleConnection,
                                      ptrConnection,
                                      connectionType,
                                      _1));
   }
   else if (isJsonRpcRequest(ptrConnection)) // check for json-rpc
   {
      // r code may execute - ensure session is initialized
      ensureSessionInitialized();

      // attempt to parse & validate
      json::JsonRpcRequest jsonRpcRequest;
      if (parseAndValidateJsonRpcConnection(ptrConnection, &jsonRpcRequest))
      {
         // quit_session: exit process
         if (jsonRpcRequest.method == kQuitSession)
         {
#ifdef _WIN32
            // if we are on windows then we can't quit while the browser
            // context is active
            if (rstudio::r::session::browserContextActive())
            {
               module_context::consoleWriteError(
                        "Error: unable to quit when browser is active\n");
               json::JsonRpcResponse response;
               response.setResult(false);
               ptrConnection->sendJsonRpcResponse(response);
               return;
            }
#endif

            // see whether we should save the workspace
            bool saveWorkspace = true;
            std::string switchToProject;
            Error error = json::readParams(jsonRpcRequest.params,
                                           &saveWorkspace,
                                           &switchToProject) ;
            if (error)
               LOG_ERROR(error);

            // note switch to project
            if (!switchToProject.empty())
            {
               rsession::projects::projectContext().setNextSessionProject(
                                                                  switchToProject);
            }

            // exit status
            int status = switchToProject.empty() ? EXIT_SUCCESS : EX_CONTINUE;

            // acknowledge request & quit session
            json::JsonRpcResponse response;
            response.setResult(true);
            ptrConnection->sendJsonRpcResponse(response);
            rstudio::r::session::quit(saveWorkspace, status); // does not return
         }
         else if (jsonRpcRequest.method == kSuspendSession)
         {
            // check for force
            bool force = true;
            Error error = json::readParams(jsonRpcRequest.params, &force);
            if (error)
               LOG_ERROR(error);

            // acknowledge request and set flags to suspend session
            ptrConnection->sendJsonRpcResponse();
            if (force)
               handleUSR2(0);
            else
               handleUSR1(0);
         }

         // interrupt
         else if ( jsonRpcRequest.method == kInterrupt )
         {
            // Discard any buffered input
            while (!s_consoleInputBuffer.empty())
               s_consoleInputBuffer.pop();

            // aknowledge request
            ptrConnection->sendJsonRpcResponse();

            // only accept interrupts while R is processing input
            if ( s_rProcessingInput )
               rstudio::r::exec::setInterruptsPending(true);
         }

         // other rpc method, handle it
         else
         {
            jsonRpcRequest.isBackgroundConnection =
                  (connectionType == BackgroundConnection);
            handleRpcRequest(jsonRpcRequest, ptrConnection, connectionType);
         }
      }
   }
   else if (s_defaultUriHandler)
   {
       http::Response response;
       s_defaultUriHandler(request, &response);
       ptrConnection->sendResponse(response);
   }
   else
   {
      http::Response response;
      response.setNotFoundError(request.uri());
      ptrConnection->sendResponse(response);
   }
}

// fork state
boost::thread::id s_mainThreadId;
bool s_wasForked = false;

// fork handlers (only applicatable to Unix platforms)
#ifndef _WIN32

void prepareFork()
{
   // only detect forks from the main thread (since we are going to be
   // calling into non-threadsafe code). this is ok because fork
   // detection is meant to handle forks that don't exec (and thus
   // continue running R code). only the main thread will ever do this
   if (boost::this_thread::get_id() != s_mainThreadId)
      return;

}

void atForkParent()
{
   if (boost::this_thread::get_id() != s_mainThreadId)
      return;

}

void atForkChild()
{
   s_wasForked = true;
}

void setupForkHandlers()
{
   int rc = ::pthread_atfork(prepareFork, atForkParent, atForkChild);
   if (rc != 0)
      LOG_ERROR(systemError(errno, ERROR_LOCATION));
}
#else
void setupForkHandlers()
{

}
#endif

void polledEventHandler()
{
   // if R is getting called after a fork this is likely multicore or
   // some other parallel computing package that uses fork. in this
   // case be defensive by shutting down as many things as we can
   // which might cause mischief in the child process
   if (s_wasForked)
   {
      // no more polled events
      rstudio::r::session::event_loop::permanentlyDisablePolledEventHandler();

      // done
      return;
   }

   // static lastPerformed value used for throttling
   using namespace boost::posix_time;
   static ptime s_lastPerformed;
   if (s_lastPerformed.is_not_a_date_time())
      s_lastPerformed = microsec_clock::universal_time();

   // throttle to no more than once every 50ms
   static time_duration s_intervalMs = milliseconds(50);
   if (microsec_clock::universal_time() <= (s_lastPerformed + s_intervalMs))
      return;

   // notify modules
   module_context::onBackgroundProcessing(false);

   // set last performed (should be set after calling onBackgroundProcessing so
   // that long running background processing handlers can't overflow the 50ms
   // interval between background processing invocations)
   s_lastPerformed = microsec_clock::universal_time();

   // check for a pending connections only while R is processing
   // (otherwise we'll handle them directly in waitForMethod)
   if (s_rProcessingInput)
   {
      // check the uri of the next connection
      std::string nextConnectionUri =
       httpConnectionListener().mainConnectionQueue().peekNextConnectionUri();

      // if the uri is empty or if it one of our special waitForMethod calls
      // then bails so that the waitForMethod logic can handle it
      if (nextConnectionUri.empty() || isWaitForMethodUri(nextConnectionUri))
         return;

      // attempt to deque a connection and handle it. for now we just handle
      // a single connection at a time (we'll be called back again if processing
      // continues)
      boost::shared_ptr<HttpConnection> ptrConnection =
            httpConnectionListener().mainConnectionQueue().dequeConnection();
      if (ptrConnection)
      {
         if ( isMethod(ptrConnection, kClientInit) )
         {
            // client_init means the user is attempting to reload the browser
            // in the middle of a computation. process client_init and post
            // a busy event as our initFunction
            using namespace rsession::module_context;
            ClientEvent busyEvent(client_events::kBusy, true);
            handleClientInit(boost::bind(enqueClientEvent, busyEvent),
                             ptrConnection);
         }
         else
         {
            handleConnection(ptrConnection, BackgroundConnection);
         }
      }
   }
}

bool suspendSession(bool force)
{
   // need to make sure the global environment is loaded before we
   // attemmpt to save it!
   rstudio::r::session::ensureDeserialized();

   // perform the suspend (does not return if successful)
   return rstudio::r::session::suspend(force);
}

void suspendIfRequested(const boost::function<bool()>& allowSuspend)
{
   // never suspend in desktop mode
   if (rsession::options().programMode() == kSessionProgramModeDesktop)
      return;

   // check for forced suspend request
   if (s_forceSuspend)
   {
      // reset flag (if for any reason we fail we don't want to keep
      // hammering away on the failure case)
      s_forceSuspend = false;

      // did this force suspend interrupt R?
      if (s_forceSuspendInterruptedR)
      {
         // reset flag
         s_forceSuspendInterruptedR = false;

         // notify user
         rstudio::r::session::reportAndLogWarning(
            "Session forced to suspend due to system upgrade, restart, maintenance, "
            "or other issue. Your session data was saved however running "
            "computations may have been interrupted.");
      }

      // execute the forced suspend (does not return)
      suspendSession(true);
   }

   // cooperative suspend request
   else if (s_suspendRequested && allowSuspend())
   {
      // reset flag (if for any reason we fail we don't want to keep
      // hammering away on the failure case)
      s_suspendRequested = false;

      // attempt suspend -- if this succeeds it doesn't return; if it fails
      // errors will be logged/reported internally and we will move on
      suspendSession(false);
   }
}

bool haveRunningChildren()
{
   return module_context::processSupervisor().hasRunningChildren() ||
          modules::authoring::hasRunningChildren();
}

bool canSuspend(const std::string& prompt)
{
   return !haveRunningChildren() && rstudio::r::session::isSuspendable(prompt);
}


bool isTimedOut(const boost::posix_time::ptime& timeoutTime)
{
   using namespace boost::posix_time;

   // never time out in desktop mode
   if (rsession::options().programMode() == kSessionProgramModeDesktop)
      return false;

   // check for an client disconnection based timeout
   int disconnectedTimeoutMinutes = options().disconnectedTimeoutMinutes();
   if (disconnectedTimeoutMinutes > 0)
   {
      ptime lastEventConnection =
         httpConnectionListener().eventsConnectionQueue().lastConnectionTime();
      if (!lastEventConnection.is_not_a_date_time())
      {
         if ( (lastEventConnection + minutes(disconnectedTimeoutMinutes)
               < second_clock::universal_time()) )
         {
            return true;
         }
      }
   }

   // check for a foreground inactivity based timeout
   if (timeoutTime.is_not_a_date_time())
      return false;
   else
      return second_clock::universal_time() > timeoutTime;
}

boost::posix_time::ptime timeoutTimeFromNow()
{
   int timeoutMinutes = rsession::options().timeoutMinutes();
   if (timeoutMinutes > 0)
   {
      return boost::posix_time::second_clock::universal_time() +
             boost::posix_time::minutes(rsession::options().timeoutMinutes());
   }
   else
   {
      return boost::posix_time::ptime(boost::posix_time::not_a_date_time);
   }
}

void processDesktopGuiEvents()
{
   // keep R gui alive when we are in destkop mode
   if (rsession::options().programMode() == kSessionProgramModeDesktop)
   {
      // execute safely since this can call arbitrary R code (and
      // (can also cause jump_to_top if an interrupt is pending)
      Error error = rstudio::r::exec::executeSafely(
                        rstudio::r::session::event_loop::processEvents);
      if (error)
         LOG_ERROR(error);
   }
}


// wait for the specified method. will either:
//   - return true and the method request in pRequest
//   - return false indicating failure (e.g. called after fork in child)
//   - suspend or quit the process
// exit the process as a result of suspend or quit)
bool waitForMethod(const std::string& method,
                   const boost::function<void()>& initFunction,
                   const boost::function<bool()>& allowSuspend,
                   core::json::JsonRpcRequest* pRequest)
{
   if (s_wasForked)
   {
      LOG_ERROR_MESSAGE("Waiting for method " + method + " after fork");
      return false;
   }

   // establish timeouts
   boost::posix_time::ptime timeoutTime = timeoutTimeFromNow();
   boost::posix_time::time_duration connectionQueueTimeout =
                                   boost::posix_time::milliseconds(50);

   // wait until we get the method we are looking for
   while(true)
   {
      // suspend if necessary (does not return if a suspend occurs)
      suspendIfRequested(allowSuspend);

      // check for timeout
      if ( isTimedOut(timeoutTime) )
      {
         if (allowSuspend())
         {
            // note that we timed out
            s_suspendedFromTimeout = true;

            // attempt to suspend (does not return if it succeeds)
            if ( !suspendSession(false) )
            {
               // reset timeout flag
               s_suspendedFromTimeout = false;

               // if it fails then reset the timeout timer so we don't keep
               // hammering away on the failure case
               timeoutTime = timeoutTimeFromNow();
            }
         }
      }

      // if we have at least one async process running then this counts
      // as "activity" and resets the timeout timer
      if(haveRunningChildren())
         timeoutTime = timeoutTimeFromNow();

      // look for a connection (waiting for the specified interval)
      boost::shared_ptr<HttpConnection> ptrConnection =
          httpConnectionListener().mainConnectionQueue().dequeConnection(
                                            connectionQueueTimeout);


      // perform background processing (true for isIdle)
      module_context::onBackgroundProcessing(true);

      // process pending events in desktop mode
      processDesktopGuiEvents();

      if (ptrConnection)
      {
         // check for client_init
         if ( isMethod(ptrConnection, kClientInit) )
         {
             handleClientInit(initFunction, ptrConnection);
         }

         // check for the method we are waiting on
         else if ( isMethod(ptrConnection, method) )
         {
            // parse and validate request then proceed
            if (parseAndValidateJsonRpcConnection(ptrConnection, pRequest))
            {
               // respond to the method
               ptrConnection->sendJsonRpcResponse();

               // ensure initialized
               ensureSessionInitialized();

               break; // got the method, we are out of here!
            }
         }

         // another connection type, dispatch it
         else
         {
            handleConnection(ptrConnection, ForegroundConnection);
         }

         // since we got a connection we can reset the timeout time
         timeoutTime = timeoutTimeFromNow();

         // after we've processed at least one waitForMethod it is now safe to
         // initialize the polledEventHandler (which is used to maintain rsession
         // responsiveness even when R is executing code received at the console).
         // we defer this to make sure that the FIRST request is always handled
         // by the logic above. if we didn't do this then client_init or
         // console_input (often the first request) could go directly to
         // handleConnection which wouldn't know what to do with them
         if (!rstudio::r::session::event_loop::polledEventHandlerInitialized())
            rstudio::r::session::event_loop::initializePolledEventHandler(
                                                     polledEventHandler);
      }
   }

   // satisfied the request
   return true;
}


// wait for the specified method (will either return the method or 
// exit the process as a result of suspend or quit)
bool waitForMethod(const std::string& method,
                   const ClientEvent& initEvent,
                   const boost::function<bool()>& allowSuspend,
                   core::json::JsonRpcRequest* pRequest)
{
   return waitForMethod(method,
                        boost::bind(module_context::enqueClientEvent,
                                    initEvent),
                        allowSuspend,
                        pRequest);
}

// forward declare convenience wait for method init function which
// enques the specified event and then issues either the last console
// prompt or a busy event
void waitForMethodInitFunction(const ClientEvent& initEvent);

void addToConsoleInputBuffer(const rstudio::r::session::RConsoleInput& consoleInput)
{
   if (consoleInput.cancel || consoleInput.text.find('\n') == std::string::npos)
   {
      s_consoleInputBuffer.push(consoleInput);
      return;
   }

   // split input into list of commands
   boost::char_separator<char> lineSep("\n", "", boost::keep_empty_tokens);
   boost::tokenizer<boost::char_separator<char> > lines(consoleInput.text, lineSep);
   for (boost::tokenizer<boost::char_separator<char> >::iterator
        lineIter = lines.begin();
        lineIter != lines.end();
        ++lineIter)
   {
      // get line
      std::string line(*lineIter);

      // add to buffer
      s_consoleInputBuffer.push(line);
   }
}

// extract console input -- can be either null (user hit escape) or a string
Error extractConsoleInput(const json::JsonRpcRequest& request)
{
   if (request.params.size() == 1)
   {
      if (request.params[0].is_null())
      {
         addToConsoleInputBuffer(rstudio::r::session::RConsoleInput());
         return Success();
      }
      else if (request.params[0].type() == json::StringType)
      {
         // get console input to return to R
         std::string text = request.params[0].get_str();
         addToConsoleInputBuffer(rstudio::r::session::RConsoleInput(text));

         // return success
         return Success();
      }
      else
      {
         return Error(json::errc::ParamTypeMismatch, ERROR_LOCATION);
      }
   }
   else
   {
      return Error(json::errc::ParamMissing, ERROR_LOCATION);
   }
}

// allow console_input requests to come in when we aren't explicitly waiting
// on them (i.e. waitForMethod("console_input")). place them into into a buffer
// which is then checked by rConsoleRead prior to it calling waitForMethod
Error bufferConsoleInput(const core::json::JsonRpcRequest& request,
                         json::JsonRpcResponse* pResponse)
{
   // extract the input
   return extractConsoleInput(request);
}


void doSuspendForRestart(const rstudio::r::session::RSuspendOptions& options)
{
   module_context::consoleWriteOutput("\nRestarting R session...\n\n");

   rstudio::r::session::suspendForRestart(options);
}

Error suspendForRestart(const core::json::JsonRpcRequest& request,
                        json::JsonRpcResponse* pResponse)
{
   rstudio::r::session::RSuspendOptions options;
   Error error = json::readObjectParam(
                               request.params, 0,
                               "save_minimal", &(options.saveMinimal),
                               "save_workspace", &(options.saveWorkspace),
                               "exclude_packages", &(options.excludePackages));
   if (error)
      return error;

   pResponse->setAfterResponse(boost::bind(doSuspendForRestart, options));
   return Success();
}


Error ping(const core::json::JsonRpcRequest& request,
           json::JsonRpcResponse* pResponse)
{
   return Success();
}


Error startHttpConnectionListener()
{
   initializeHttpConnectionListener();
   return httpConnectionListener().start();
}

Error startClientEventService()
{
   return clientEventService().start(rsession::persistentState().activeClientId());
}

void registerGwtHandlers()
{
   // alias options
   rsession::Options& options = rsession::options();

   // establish logging handler
   module_context::registerUriHandler(
         "/log",
         boost::bind(gwt::handleLogRequest, options.userIdentity(), _1, _2));

   // establish progress handler
   FilePath wwwPath(options.wwwLocalPath());
   FilePath progressPagePath = wwwPath.complete("progress.htm");
   module_context::registerUriHandler(
         "/progress",
          boost::bind(text::handleTemplateRequest, progressPagePath, _1, _2));

   // initialize gwt symbol maps
   gwt::initializeSymbolMaps(options.wwwSymbolMapsPath());

   // set default handler
   s_defaultUriHandler = gwt::fileHandlerFunction(options.wwwLocalPath(), "/");
}

Error registerSignalHandlers()
{
   using boost::bind;
   using namespace rstudio::core::system;

   // USR1 and USR2: perform suspend in server mode
   if (rsession::options().programMode() == kSessionProgramModeServer)
   {
      ExecBlock registerBlock ;
      registerBlock.addFunctions()
         (bind(handleSignal, SigUsr1, handleUSR1))
         (bind(handleSignal, SigUsr2, handleUSR2));
      return registerBlock.execute();
   }
   // USR1 and USR2: ignore in desktop mode
   else
   {
      ExecBlock registerBlock ;
      registerBlock.addFunctions()
         (bind(ignoreSignal, SigUsr1))
         (bind(ignoreSignal, SigUsr2));
      return registerBlock.execute();
   }
}


Error runPreflightScript()
{
   // alias options
   Options& options = rsession::options();

   // run the preflight script (if specified)
   if (rsession::options().programMode() == kSessionProgramModeServer)
   {
      FilePath preflightScriptPath = options.preflightScriptPath();
      if (!preflightScriptPath.empty())
      {
         if (preflightScriptPath.exists())
         {
            // run the script (ignore errors and continue no matter what
            // the outcome of the script is)
            std::string script = preflightScriptPath.absolutePath();
            core::system::ProcessResult result;
            Error error = runCommand(script,
                                     core::system::ProcessOptions(),
                                     &result);
            if (error)
            {
               error.addProperty("preflight-script", script);
               LOG_ERROR(error);
            }
         }
         else
         {
            LOG_WARNING_MESSAGE("preflight script does not exist: " +
                                preflightScriptPath.absolutePath());
         }
      }
   }

   // always return success
   return Success();
}
      
Error rInit(const rstudio::r::session::RInitInfo& rInitInfo) 
{
   // save state we need to reference later
   s_rSessionResumed = rInitInfo.resumed;
   
   // record built-in waitForMethod handlers
   s_waitForMethodNames.push_back(kLocatorCompleted);
   s_waitForMethodNames.push_back(kEditCompleted);
   s_waitForMethodNames.push_back(kChooseFileCompleted);
   s_waitForMethodNames.push_back(kUserPromptCompleted);
   s_waitForMethodNames.push_back(kHandleUnsavedChangesCompleted);

   // execute core initialization functions
   using boost::bind;
<<<<<<< HEAD
   using namespace core::system;
   using namespace rsession::module_context;
=======
   using namespace rstudio::core::system;
   using namespace session::module_context;
>>>>>>> 41b8cc23
   ExecBlock initialize ;
   initialize.addFunctions()
   
      // client event service
      (startClientEventService)

      // json-rpc listeners
      (bind(registerRpcMethod, kConsoleInput, bufferConsoleInput))
      (bind(registerRpcMethod, "suspend_for_restart", suspendForRestart))
      (bind(registerRpcMethod, "ping", ping))

      // signal handlers
      (registerSignalHandlers)

      // main module context
      (module_context::initialize)

      // projects (early project init required -- module inits below
      // can then depend on e.g. computed defaultEncoding)
      (projects::initialize)

      // source database
      (source_database::initialize)

      // content urls
      (content_urls::initialize)

      // overlay R
      (bind(sourceModuleRFile, "SessionOverlay.R"))
   
      // addins
      (addins::initialize)

      // console processes
       (console_process::initialize)

      // modules with c++ implementations
      (modules::spelling::initialize)
      (modules::lists::initialize)
      (modules::path::initialize)
      (modules::limits::initialize)
      (modules::ask_pass::initialize)
      (modules::agreement::initialize)
      (modules::console::initialize)
#ifdef RSTUDIO_SERVER
      (modules::crypto::initialize)
#endif
      (modules::code_search::initialize)
      (modules::clang::initialize)
      (modules::files::initialize)
      (modules::find::initialize)
      (modules::environment::initialize)
      (modules::dependencies::initialize)
      (modules::dirty::initialize)
      (modules::workbench::initialize)
      (modules::data::initialize)
      (modules::help::initialize)
      (modules::presentation::initialize)
      (modules::plots::initialize)
      (modules::packages::initialize)
      (modules::profiler::initialize)
      (modules::viewer::initialize)
      (modules::rmarkdown::initialize)
      (modules::rpubs::initialize)
      (modules::shiny::initialize)
      (modules::source::initialize)
      (modules::source_control::initialize)
      (modules::authoring::initialize)
      (modules::html_preview::initialize)
      (modules::history::initialize)
      (modules::build::initialize)
      (modules::overlay::initialize)
      (modules::breakpoints::initialize)
      (modules::errors::initialize)
      (modules::updates::initialize)
      (modules::about::initialize)
      (modules::shiny_viewer::initialize)
      (modules::rsconnect::initialize)
      (modules::packrat::initialize)
      (modules::rhooks::initialize)
      (modules::r_completions::initialize)
      (modules::linter::initialize)
      (modules::markers::initialize)

      // workers
      (workers::web_request::initialize)

      // R code
      (bind(sourceModuleRFile, "SessionCodeTools.R"))
      (bind(sourceModuleRFile, "SessionCompletionHooks.R"))
   
      // unsupported functions
      (bind(rstudio::r::function_hook::registerUnsupported, "bug.report", "utils"))
      (bind(rstudio::r::function_hook::registerUnsupported, "help.request", "utils"))
   ;

   Error error = initialize.execute();
   if (error)
      return error;
   
   // if we are in verify installation mode then we should exit (successfully) now
   if (rsession::options().verifyInstallation())
   {
      // in desktop mode we write a success message and execute diagnostics
      if (rsession::options().programMode() == kSessionProgramModeDesktop)
      {
         std::cout << "Successfully initialized R session."
                   << std::endl << std::endl;
         FilePath diagFile = module_context::sourceDiagnostics();
         if (!diagFile.empty())
         {
            std::cout << "Diagnostics report written to: "
                      << diagFile << std::endl << std::endl;

            Error error = rstudio::r::exec::RFunction(".rs.showDiagnostics").call();
            if (error)
               LOG_ERROR(error);
         }
      }

      rsession::options().verifyInstallationHomeDir().removeIfExists();
      ::exit(EXIT_SUCCESS);
   }

   // register all of the json rpc methods implemented in R
   json::JsonRpcMethods rMethods ;
   error = rstudio::r::json::getRpcMethods(&rMethods);
   if (error)
      return error ;
   BOOST_FOREACH(const json::JsonRpcMethod& method, rMethods)
   {
      s_jsonRpcMethods.insert(json::adaptMethodToAsync(method));
   }

   // add gwt handlers if we are running desktop mode
   if ((rsession::options().programMode() == kSessionProgramModeDesktop) ||
       rsession::options().standalone())
   {
      registerGwtHandlers();
   }

   // enque abend warning event if necessary (but not in standalone
   // mode since those processes are often aborted unceremoniously)
   using namespace rsession::client_events;
   if (rsession::persistentState().hadAbend() && !options().standalone())
   {
      LOG_ERROR_MESSAGE("session hadabend");

      ClientEvent abendWarningEvent(kAbendWarning);
      rsession::clientEventQueue().add(abendWarningEvent);
   }

   if (s_printCharsetWarning)
      rstudio::r::exec::warning("Character set is not UTF-8; please change your locale");

   // propagate console history options
   rstudio::r::session::consoleHistory().setRemoveDuplicates(
                                 userSettings().removeHistoryDuplicates());


   // register function editor on windows
#ifdef _WIN32
   error = rstudio::r::exec::RFunction(".rs.registerFunctionEditor").call();
   if (error)
      LOG_ERROR(error);
#endif

   // set flag indicating we had an abnormal end (if this doesn't get
   // unset by the time we launch again then we didn't terminate normally
   // i.e. either the process dying unexpectedly or a call to R_Suicide)
   rsession::persistentState().setAbend(true);
   
   // setup fork handlers
   setupForkHandlers();

   // success!
   return Success();
}

void rDeferredInit(bool newSession)
{
   module_context::events().onDeferredInit(newSession);
   
   // allow any packages listening to complete initialization
   modules::rhooks::invokeHook(kSessionInitHook, newSession);
   
   // finish off initialization
   module_context::events().afterDeferredInit(newSession);
   
   // fire an event to the client
   ClientEvent event(client_events::kDeferredInitCompleted);
   module_context::enqueClientEvent(event);
}
   
void consolePrompt(const std::string& prompt, bool addToHistory)
{
   // save the last prompt (for re-issuing)
   s_lastPrompt = prompt;

   // enque the event
   json::Object data ;
   data["prompt"] = prompt ;
   data["history"] = addToHistory;
   bool isDefaultPrompt = prompt == rstudio::r::options::getOption<std::string>("prompt");
   data["default"] = isDefaultPrompt;
   ClientEvent consolePromptEvent(client_events::kConsolePrompt, data);
   rsession::clientEventQueue().add(consolePromptEvent);
   
   // allow modules to detect changes after execution of previous REPL
   detectChanges(module_context::ChangeSourceREPL);   

   // call prompt hook
   module_context::events().onConsolePrompt(prompt);
}

void reissueLastConsolePrompt()
{
   consolePrompt(s_lastPrompt, false);
}

bool rConsoleRead(const std::string& prompt,
                  bool addToHistory,
                  rstudio::r::session::RConsoleInput* pConsoleInput)
{
   // this is an invalid state in a forked (multicore) process
   if (s_wasForked)
   {
      LOG_WARNING_MESSAGE("rConsoleRead called in forked processs");
      return false;
   }

   // r is not processing input
   s_rProcessingInput = false;

   if (!s_consoleInputBuffer.empty())
   {
      *pConsoleInput = s_consoleInputBuffer.front();
      s_consoleInputBuffer.pop();
   }
   // otherwise prompt and wait for console_input from the client
   else
   {
      // fire console_prompt event (unless we are just starting up, in which
      // case we will either prompt as part of the response to client_init or
      // we shouldn't prompt at all because we are resuming a suspended session)
      if (s_sessionInitialized)
         consolePrompt(prompt, addToHistory);

      // wait for console_input
      json::JsonRpcRequest request ;
      bool succeeded = waitForMethod(
                        kConsoleInput,
                        boost::bind(consolePrompt, prompt, addToHistory),
                        boost::bind(canSuspend, prompt),
                        &request);

      // exit process if we failed
      if (!succeeded)
         return false;

      // extract console input. if there is an error during extraction we log it
      // but still return and empty string and true (returning false will cause R
      // to abort)
      Error error = extractConsoleInput(request);
      if (error)
      {
         LOG_ERROR(error);
         *pConsoleInput = rstudio::r::session::RConsoleInput("");
      }
      *pConsoleInput = s_consoleInputBuffer.front();
      s_consoleInputBuffer.pop();
   }

   // fire onBeforeExecute and onConsoleInput events if this isn't a cancel
   if (!pConsoleInput->cancel)
   {
      module_context::events().onBeforeExecute();
      module_context::events().onConsoleInput(pConsoleInput->text);
   }

   // we are about to return input to r so set the flag indicating that state
   s_rProcessingInput = true;

   ClientEvent promptEvent(kConsoleWritePrompt, prompt);
   rsession::clientEventQueue().add(promptEvent);
   ClientEvent inputEvent(kConsoleWriteInput, pConsoleInput->text + "\n");
   rsession::clientEventQueue().add(inputEvent);

   // always return true (returning false causes the process to exit)
   return true;
}


int rEditFile(const std::string& file)
{
   // read file contents
   FilePath filePath(file);
   std::string fileContents;
   Error readError = core::readStringFromFile(filePath, &fileContents);
   if (readError)
   {
      LOG_ERROR(readError);
      return 1; // r will raise/report an error indicating edit failed
   }
   
   // fire edit event
   ClientEvent editEvent = rsession::showEditorEvent(fileContents, true, false);
   rsession::clientEventQueue().add(editEvent);

   // wait for edit_completed 
   json::JsonRpcRequest request ;
   bool succeeded = waitForMethod(kEditCompleted,
                                  editEvent,
                                  disallowSuspend,
                                  &request);

   if (!succeeded)
      return false;
   
   // user cancelled edit
   if (request.params[0].is_null())
   {
      return 0; // no-op, object will be re-parsed from original content
   }
   
   // user confirmed edit
   else
   {
      // extract the content
      std::string editedFileContents;
      Error error = json::readParam(request.params, 0, &editedFileContents);
      if (error)
      {
         LOG_ERROR(error);
         return 1; // error (r will notify user via the console) 
      }
      
      // write the content back to the file (append newline expected by R) 
      editedFileContents += "\n";
      Error writeError = core::writeStringToFile(filePath, editedFileContents);
      if (writeError)
      {
         LOG_ERROR(writeError);
         return 1 ; // error (r will notify user via the console) 
      }
      
      // success!
      return 0 ;
   }
}
   
   
FilePath rChooseFile(bool newFile)
{
   // fire choose file event
   ClientEvent chooseFileEvent(kChooseFile, newFile);
   rsession::clientEventQueue().add(chooseFileEvent);
   
   // wait for choose_file_completed 
   json::JsonRpcRequest request ;
   bool succeeded = waitForMethod(kChooseFileCompleted,
                                 chooseFileEvent,
                                 disallowSuspend,
                                 &request);
   
   if (!succeeded)
      return FilePath();

   // extract the file name
   std::string fileName;
   if (!request.params[0].is_null())
   {
      Error error = json::readParam(request.params, 0, &fileName);
      if (error)
         LOG_ERROR(error);
      
      // resolve aliases and return it
      return module_context::resolveAliasedPath(fileName);
   }
   else
   {
      return FilePath();
   }
}


void rBusy(bool busy)
{
   if (s_wasForked)
      return;

   // screen out busy = true events that occur when R isn't busy
   if (busy && !s_rProcessingInput)
      return;

   ClientEvent busyEvent(kBusy, busy);
   rsession::clientEventQueue().add(busyEvent);
}
      
void rConsoleWrite(const std::string& output, int otype)   
{
   if (s_wasForked)
      return;

   int event = otype == 1 ? kConsoleWriteError : kConsoleWriteOutput;
   ClientEvent writeEvent(event, output);
   rsession::clientEventQueue().add(writeEvent);

   // fire event
   module_context::events().onConsoleOutput(
                  otype == 1 ? module_context::ConsoleOutputError :
                               module_context::ConsoleOutputNormal,
                  output);

}
   
void rConsoleHistoryReset()
{
   json::Array historyJson;
   rstudio::r::session::consoleHistory().asJson(&historyJson);
   json::Object resetJson;
   resetJson["history"] = historyJson;
   resetJson["preserve_ui_context"] = false;
   ClientEvent event(kConsoleResetHistory, resetJson);
   rsession::clientEventQueue().add(event);
}

bool rLocator(double* x, double* y)
{
   // since locator can be called in a loop we need to checkForChanges
   // here (because we'll never get back to the REPL). this enables
   // identify() to correctly update the plot after each click
   detectChanges(module_context::ChangeSourceREPL);
   
   // fire locator event
   ClientEvent locatorEvent(kLocator);
   rsession::clientEventQueue().add(locatorEvent);
   
   // wait for locator_completed 
   json::JsonRpcRequest request ;
   bool succeeded = waitForMethod(kLocatorCompleted,
                                  locatorEvent,
                                  disallowSuspend,
                                  &request);

   if (!succeeded)
      return false;
   
   // see if we got a point
   if ((request.params.size() > 0) && !request.params[0].is_null())
   {
      // read the x and y
      Error error = json::readObjectParam(request.params, 0,
                                          "x", x,
                                          "y", y);
      if (error)
      {
         LOG_ERROR(error);
         return false;
      }
      
      // return true
      return true;
   }
   else
   {
      return false;
   }
}
   
void rShowFile(const std::string& title, const FilePath& filePath, bool del)
{
   if (rsession::options().programMode() == kSessionProgramModeServer)
   {
      // for files in the user's home directory and pdfs use an external browser
      if (module_context::isVisibleUserFile(filePath) ||
          (filePath.extensionLowerCase() == ".pdf"))
      {
         module_context::showFile(filePath);
      }
      else
      {
         module_context::showContent(title, filePath);
      }
   }
   else // (session::options().programMode() == kSessionProgramModeDesktop
   {
#ifdef _WIN32
    if (!filePath.extension().empty())
    {
       module_context::showFile(filePath);
       del = false;
    }
    else
    {
       module_context::showContent(title, filePath);
    }
#else
    module_context::showContent(title, filePath);
#endif
   }

   if (del)
   {
      Error error = filePath.removeIfExists();
      if (error)
         LOG_ERROR(error);
   }
}
   
void rBrowseURL(const std::string& url)   
{
   // first see if any of our handlers want to take it
   for (std::vector<module_context::RBrowseUrlHandler>::const_iterator 
            it = s_rBrowseUrlHandlers.begin(); 
            it != s_rBrowseUrlHandlers.end();
            ++it)
   {
      if ((*it)(url))
         return;
   }
   
   // raise event to client
   rsession::clientEventQueue().add(browseUrlEvent(url));
}
   
void rBrowseFile(const core::FilePath& filePath)
{
   // see if any of our handlers want to take it
   for (std::vector<module_context::RBrowseFileHandler>::const_iterator 
            it = s_rBrowseFileHandlers.begin(); 
            it != s_rBrowseFileHandlers.end();
            ++it)
   {
      if ((*it)(filePath))
         return;
   }

   // see if this is an html file in the session temporary directory (in which
   // case we can serve it over http)
   if ((filePath.mimeContentType() == "text/html") &&
       filePath.isWithin(module_context::tempDir()) &&
       rstudio::r::util::hasRequiredVersion("2.14"))
   {
      std::string path = filePath.relativePath(module_context::tempDir());
      std::string url = module_context::sessionTempDirUrl(path);
      session::clientEventQueue().add(browseUrlEvent(url));
   }
   // otherwise just show the file
   else
   {
      module_context::showFile(filePath);
   }
}

void rShowHelp(const std::string& helpURL)   
{
   ClientEvent showHelpEvent(kShowHelp, helpURL);
   rsession::clientEventQueue().add(showHelpEvent);
}
      
void rShowMessage(const std::string& message)   
{
   ClientEvent event = showErrorMessageEvent("R Error", message);
   rsession::clientEventQueue().add(event);
}

void logExitEvent(const monitor::Event& precipitatingEvent)
{
   using namespace monitor;
   client().logEvent(precipitatingEvent);
   client().logEvent(Event(kSessionScope, kSessionExitEvent));
}
   
void rSuspended(const rstudio::r::session::RSuspendOptions& options)
{
   // log to monitor
   using namespace monitor;
   std::string data;
   if (s_suspendedFromTimeout)
      data = safe_convert::numberToString(rsession::options().timeoutMinutes());
   logExitEvent(Event(kSessionScope, kSessionSuspendEvent, data));

   // fire event
   module_context::onSuspended(options, &(persistentState().settings()));
}
   
void rResumed()
{
   module_context::onResumed(persistentState().settings());
}

bool rHandleUnsavedChanges()
{
   // enque the event
   ClientEvent event(client_events::kHandleUnsavedChanges);
   module_context::enqueClientEvent(event);

   // wait for method
   json::JsonRpcRequest request;
   bool succeeded = waitForMethod(
                        kHandleUnsavedChangesCompleted,
                        boost::bind(waitForMethodInitFunction, event),
                        disallowSuspend,
                        &request);

   if (!succeeded)
      return false;

   // read response and return it
   bool handled = false;
   Error error = json::readParam(request.params, 0, &handled);
   if (error)
      LOG_ERROR(error);
   return handled;
}

void rQuit()
{   
   if (s_wasForked)
      return;

   // log to monitor
   using namespace monitor;
   logExitEvent(Event(kSessionScope, kSessionQuitEvent));

   // notify modules
   module_context::events().onQuit();

   // enque a quit event
   bool switchProjects =
         !rsession::projects::projectContext().nextSessionProject().empty();
   ClientEvent quitEvent(kQuit, switchProjects);
   rsession::clientEventQueue().add(quitEvent);
}
   
// NOTE: this event is never received on windows (because we can't
// override suicide on windows)
void rSuicide(const std::string& message)
{
   if (s_wasForked)
      return;

   // log to monitor
   using namespace monitor;
   logExitEvent(Event(kSessionScope, kSessionSuicideEvent));

   // log the error if it was unexpected
   if (!message.empty())
      LOG_ERROR_MESSAGE("R SUICIDE: " + message);
   
   // enque suicide event so the client knows
   ClientEvent suicideEvent(kSuicide, message);
   rsession::clientEventQueue().add(suicideEvent);
}

// terminate all children of the provided process supervisor
// and then wait a brief period to attempt to reap the child
void terminateAllChildren(core::system::ProcessSupervisor* pSupervisor,
                          const ErrorLocation& location)
{
   // send kill signal
   pSupervisor->terminateAll();

   // wait and reap children (but for no longer than 1 second)
   if (!pSupervisor->wait(boost::posix_time::milliseconds(10),
                          boost::posix_time::milliseconds(1000)))
   {
      core::log::logWarningMessage(
            "Process supervisor did not terminate within 1 second",
            location);
   }
}

void rCleanup(bool terminatedNormally)
{
   try
   {
      // bail completely if we were forked
      if (s_wasForked)
         return;

      // note that we didn't abend
      if (terminatedNormally)
         rsession::persistentState().setAbend(false);

      // fire shutdown event to modules
      module_context::events().onShutdown(terminatedNormally);

      // cause graceful exit of clientEventService (ensures delivery
      // of any pending events prior to process termination). wait a
      // very brief interval first to allow the quit or other termination
      // related events to get into the queue
      boost::this_thread::sleep(boost::posix_time::milliseconds(100));

      // only stop the http services if we are in server mode. in desktop
      // mode we had issues with both OSX crashing and with Windows taking
      // the full 3 seconds to terminate. the cleanup is kind of a nice
      // to have and most important on the server where we delete the
      // unix domain socket file so it is no big deal to bypass it
      if (rsession::options().programMode() == kSessionProgramModeServer)
      {
         clientEventService().stop();
         httpConnectionListener().stop();
      }

      // terminate known child processes
      terminateAllChildren(&module_context::processSupervisor(),
                           ERROR_LOCATION);
   }
   CATCH_UNEXPECTED_EXCEPTION

}   
   
void rSerialization(int action, const FilePath& targetPath)
{
   json::Object serializationActionObject ;
   serializationActionObject["type"] = action;
   if (!targetPath.empty())
   {
      serializationActionObject["targetPath"] =
                           module_context::createAliasedPath(targetPath);
   }
   
   ClientEvent event(kSessionSerialization, serializationActionObject);
   rsession::clientEventQueue().add(event);
}

   
void ensureRProfile()
{
   // check if we need to create the proifle (bail if we don't)
   Options& options = rsession::options();
   if (!options.createProfile())
      return;

   FilePath rProfilePath = options.userHomePath().complete(".Rprofile");
   if (!rProfilePath.exists() && !userSettings().autoCreatedProfile())
   {
      userSettings().setAutoCreatedProfile(true);
      
      std::string p;
      p = "# .Rprofile -- commands to execute at the beginning of each R session\n"
          "#\n"
          "# You can use this file to load packages, set options, etc.\n"
          "#\n"
          "# NOTE: changes in this file won't be reflected until after you quit\n"
          "# and start a new session\n"
          "#\n\n";
      
      Error error = writeStringToFile(rProfilePath, p);
      if (error)
         LOG_ERROR(error);
   }
}
      
void ensurePublicFolder()
{
   // check if we need to create the public folder (bail if we don't)
   Options& options = rsession::options();
   if (!options.createPublicFolder())
      return;

   FilePath publicPath = options.userHomePath().complete("Public");
   if (!publicPath.exists())
   {
      // create directory
      Error error = publicPath.ensureDirectory();
      if (error)
      {
         LOG_ERROR(error);
         return;
      }

      // write notice
      boost::format fmt(
       "\n"
       "Files within your public folder are readable (but not writeable)\n"
       "by others. The path for other users to access your public folder is:\n"
       "\n"
       "  /shared/%1%/\n"
       "\n"
       "For example, to source a file named \"Utils.R\" from your public\n"
       "folder another user would enter the command:\n"
       "\n"
       "  source(\"/shared/%1%/Utils.R\")\n"
       "\n"
       "To load a dataset named \"Data.csv\" they would enter the command:\n"
       "\n"
       "  read.csv(\"/shared/%1%/Data.csv\")\n"
       "\n"
       "Other users can also browse and open the files available in your\n"
       "public folder by:\n"
       "\n"
       "  1) Selecting the Open File... menu item\n"
       "  2) Entering /shared/%1%/ as the file name\n"
       "  3) Clicking the Open button (or pressing the Enter key)\n"
       "\n"
      );
      std::string notice = boost::str(fmt % options.userIdentity());

      FilePath noticePath = publicPath.complete("AboutPublic.txt");
      error = writeStringToFile(noticePath, notice);
      if (error)
         LOG_ERROR(error);
   }
}

void ensureRLibsUser(const core::FilePath& userHomePath,
                     const std::string& rLibsUser)
{
   FilePath rLibsUserPath = FilePath::resolveAliasedPath(rLibsUser,
                                                         userHomePath);
   Error error = rLibsUserPath.ensureDirectory();
   if (error)
      LOG_ERROR(error);
}

#ifdef __APPLE__
// we now launch our child processes from the desktop using our standard
// process management code which closes all file descriptors thereby
// breaking parent_process_monitor. So on the Mac we use the more simplistic
// approach of polling for ppid == 1. This is fine because we expect that
// the Desktop will _always_ outlive us (it waits for us to exit before
// closing) so anytime it exits before we do it must be a crash). we don't
// call abort() however because we don't want a crash report to occur
void detectParentTermination()
{
   while(true)
   {
      boost::this_thread::sleep(boost::posix_time::milliseconds(500));
      if (::getppid() == 1)
      {
         ::exit(EXIT_FAILURE);
      }
   }
}
#else
void detectParentTermination()
{
   using namespace parent_process_monitor;
   ParentTermination result = waitForParentTermination();
   if (result == ParentTerminationAbnormal)
   {
      LOG_ERROR_MESSAGE("Parent terminated");
      core::system::abort();
   }
   else if (result == ParentTerminationNormal)
   {
      //LOG_ERROR_MESSAGE("Normal terminate");
   }
   else if (result == ParentTerminationWaitFailure)
   {
      LOG_ERROR_MESSAGE("waitForParentTermination failed");
   }
}
#endif

// NOTE: mirrors behavior of WorkbenchContext.getREnvironmentPath on the client
FilePath rEnvironmentDir()
{
   // for projects we always use the project directory
   if (projects::projectContext().hasProject())
   {
      return projects::projectContext().directory();
   }

   // for desktop the current path
   else if (rsession::options().programMode() == kSessionProgramModeDesktop)
   {
      return FilePath::safeCurrentPath(rsession::options().userHomePath());
   }

   // for server the initial working dir
   else
   {
      return getInitialWorkingDirectory();
   }
}

SA_TYPE saveWorkspaceOption()
{
   // convert from internal type to R type
   int saveAction = module_context::saveWorkspaceAction();
   if (saveAction == rstudio::r::session::kSaveActionSave)
      return SA_SAVE;
   else if (saveAction == rstudio::r::session::kSaveActionNoSave)
      return SA_NOSAVE;
   else
      return SA_SAVEASK;
}

bool restoreWorkspaceOption()
{
   // allow project override
   const projects::ProjectContext& projContext = projects::projectContext();
   if (projContext.hasProject())
   {
      switch(projContext.config().restoreWorkspace)
      {
      case r_util::YesValue:
         return true;
      case r_util::NoValue:
         return false;
      default:
         // fall through
         break;
      }
   }

   // no project override
   return userSettings().loadRData() ||
          !rsession::options().initialEnvironmentFileOverride().empty();
}

FilePath rHistoryDir()
{
   // for projects we always use the project directory
   if (projects::projectContext().hasProject())
   {
      return projects::projectContext().directory();
   }

   // for server we use the default working directory
   else if (rsession::options().programMode() == kSessionProgramModeServer)
   {
      return getDefaultWorkingDirectory();
   }

   // for desktop we take the current path
   else
   {
      return FilePath::safeCurrentPath(rsession::options().userHomePath());
   }
}

bool alwaysSaveHistoryOption()
{
   // allow project override
   const projects::ProjectContext& projContext = projects::projectContext();
   if (projContext.hasProject())
   {
      switch(projContext.config().alwaysSaveHistory)
      {
      case r_util::YesValue:
         return true;
      case r_util::NoValue:
         return false;
      default:
         // fall through
         break;
      }
   }

   return userSettings().alwaysSaveHistory();
}

FilePath getStartupEnvironmentFilePath()
{
   FilePath envFile = rsession::options().initialEnvironmentFileOverride();
   if (!envFile.empty())
      return envFile;
   else
      return rEnvironmentDir().complete(".RData");
}

void waitForMethodInitFunction(const ClientEvent& initEvent)
{
   module_context::enqueClientEvent(initEvent);

   if (s_rProcessingInput)
   {
      ClientEvent busyEvent(client_events::kBusy, true);
      module_context::enqueClientEvent(busyEvent);
   }
   else
   {
      reissueLastConsolePrompt();
   }
}


} // anonymous namespace


// provide definition methods for session::module_context
<<<<<<< HEAD
namespace rsession {
=======
namespace rstudio {
namespace session { 
>>>>>>> 41b8cc23
namespace module_context {
   
Error registerRBrowseUrlHandler(const RBrowseUrlHandler& handler)
{
   s_rBrowseUrlHandlers.push_back(handler);
   return Success();
}
   
Error registerRBrowseFileHandler(const RBrowseFileHandler& handler)
{
   s_rBrowseFileHandlers.push_back(handler);
   return Success();
}

Error registerAsyncUriHandler(
                         const std::string& name,
                         const http::UriAsyncHandlerFunction& handlerFunction)
{

   s_uriHandlers.add(http::UriHandler(name,
                                      handlerFunction));
   return Success();
}

Error registerUriHandler(const std::string& name,
                         const http::UriHandlerFunction& handlerFunction)
{

   s_uriHandlers.add(http::UriHandler(name,
                                      handlerFunction));
   return Success();
}


Error registerAsyncLocalUriHandler(
                         const std::string& name,
                         const http::UriAsyncHandlerFunction& handlerFunction)
{
   s_uriHandlers.add(http::UriHandler(kLocalUriLocationPrefix + name,
                                      handlerFunction));
   return Success();
}

Error registerLocalUriHandler(const std::string& name,
                              const http::UriHandlerFunction& handlerFunction)
{
   s_uriHandlers.add(http::UriHandler(kLocalUriLocationPrefix + name,
                                      handlerFunction));
   return Success();
}


Error registerAsyncRpcMethod(const std::string& name,
                             const core::json::JsonRpcAsyncFunction& function)
{
   s_jsonRpcMethods.insert(
         std::make_pair(name, std::make_pair(false, function)));
   return Success();
}

Error registerRpcMethod(const std::string& name,
                        const core::json::JsonRpcFunction& function)
{
   s_jsonRpcMethods.insert(
         std::make_pair(name,
                        std::make_pair(true, json::adaptToAsync(function))));
   return Success();
}

UserPrompt::Response showUserPrompt(const UserPrompt& userPrompt)
{
   // enque user prompt event
   json::Object obj;
   obj["type"] = static_cast<int>(userPrompt.type);
   obj["caption"] = userPrompt.caption;
   obj["message"] = userPrompt.message;
   obj["yesLabel"] = userPrompt.yesLabel;
   obj["noLabel"] = userPrompt.noLabel;
   obj["yesIsDefault"] = userPrompt.yesIsDefault;
   obj["includeCancel"] = userPrompt.includeCancel;
   ClientEvent userPromptEvent(client_events::kUserPrompt, obj);
   rsession::clientEventQueue().add(userPromptEvent);

   // wait for user_prompt_completed
   json::JsonRpcRequest request ;
   waitForMethod(kUserPromptCompleted,
                 userPromptEvent,
                 disallowSuspend,
                 &request);

   // read the response param
   int response;
   Error error = json::readParam(request.params, 0, &response);
   if (error)
   {
      LOG_ERROR(error);
      return UserPrompt::ResponseCancel;
   }

   // return response (don't cast so that we can make sure the integer
   // returned matches one of enumerated type values and warn otherwise)
   switch (response)
   {
      case UserPrompt::ResponseYes:
         return UserPrompt::ResponseYes;

      case UserPrompt::ResponseNo:
         return UserPrompt::ResponseNo;

      case UserPrompt::ResponseCancel:
         return UserPrompt::ResponseCancel;

      default:
         LOG_WARNING_MESSAGE("Unexpected user prompt response: " +
                             boost::lexical_cast<std::string>(response));

         return UserPrompt::ResponseCancel;
   };
}


bool rSessionResumed()
{
   return s_rSessionResumed;
}

int saveWorkspaceAction()
{
   // allow project override
   const projects::ProjectContext& projContext = projects::projectContext();
   if (projContext.hasProject())
   {
      switch(projContext.config().saveWorkspace)
      {
      case r_util::YesValue:
         return rstudio::r::session::kSaveActionSave;
      case r_util::NoValue:
         return rstudio::r::session::kSaveActionNoSave;
      case r_util::AskValue:
         return rstudio::r::session::kSaveActionAsk;
      default:
         // fall through
         break;
      }
   }

   // no project override, read from settings
   return userSettings().saveAction();
}

void syncRSaveAction()
{
   rstudio::r::session::setSaveAction(saveWorkspaceOption());
}


namespace {

bool registeredWaitForMethod(const std::string& method,
                             const ClientEvent& event,
                             core::json::JsonRpcRequest* pRequest)
{
   // enque the event which notifies the client we want input
   module_context::enqueClientEvent(event);

   // wait for method
   return waitForMethod(method,
                        boost::bind(waitForMethodInitFunction, event),
                        disallowSuspend,
                        pRequest);
}

} // anonymous namepace

WaitForMethodFunction registerWaitForMethod(const std::string& methodName)
{
   s_waitForMethodNames.push_back(methodName);
   return boost::bind(registeredWaitForMethod, methodName, _2, _1);
}

} // namespace module_context
} // namespace session
} // namespace rstudio


namespace {

int sessionExitFailure(const core::Error& error,
                       const core::ErrorLocation& location)
{
   if (!error.expected())
      core::log::logError(error, location);

   return EXIT_FAILURE;
}

std::string ctypeEnvName()
{
   if (!core::system::getenv("LC_ALL").empty())
      return "LC_ALL";
   if (!core::system::getenv("LC_CTYPE").empty())
      return "LC_CTYPE";
   if (!core::system::getenv("LANG").empty())
      return "LANG";
   return "LC_CTYPE";
}

/*
If possible, we want to coerce the character set to UTF-8.
We can't do this by directly calling setlocale because R
will override those settings when it starts up. Instead we
set the corresponding environment variables, which R will
use.

The exception is Win32, which doesn't allow UTF-8 to be used
as an ANSI codepage.

Returns false if we tried and failed to set the charset to
UTF-8, either because we didn't recognize the locale string
format or because the system didn't accept our new locale
string.
*/
bool ensureUtf8Charset()
{
#if _WIN32
   return true;
#else
   std::string name = ctypeEnvName();
   std::string ctype = core::system::getenv(name);

   if (boost::regex_search(ctype, boost::regex("UTF-8$")))
      return true;

#if __APPLE__
   // For Mac, we attempt to do the fixup in DesktopMain.cpp. If it didn't
   // work, let's not do anything rash here--just let the UTF-8 warning show.
   return false;
#else

   std::string newCType;
   if (ctype.empty() || ctype == "C" || ctype == "POSIX")
   {
      newCType = "en_US.UTF-8";
   }
   else
   {
      using namespace boost;

      smatch match;
      if (regex_match(ctype, match, regex("(\\w+_\\w+)(\\.[^@]+)?(@.+)?")))
      {
         // Try to replace the charset while keeping everything else the same.
         newCType = match[1] + ".UTF-8" + match[3];
      }
   }

   if (!newCType.empty())
   {
      if (setlocale(LC_CTYPE, newCType.c_str()))
      {
         core::system::setenv(name, newCType);
         setlocale(LC_CTYPE, "");
         return true;
      }
   }

   return false;
#endif
#endif
}


} // anonymous namespace

// run session
int main (int argc, char * const argv[]) 
{ 
   try
   {      
      // initialize log so we capture all errors including ones which occur
      // reading the config file (if we are in desktop mode then the log
      // will get re-initialized below)
      initializeSystemLog("rsession-" + core::system::username(),
                          core::system::kLogLevelWarning);

      // ignore SIGPIPE
      Error error = core::system::ignoreSignal(core::system::SigPipe);
      if (error)
         LOG_ERROR(error);

      // get main thread id (used to distinguish forks which occur
      // from the main thread vs. child threads)
      s_mainThreadId = boost::this_thread::get_id();

      // determine character set
      s_printCharsetWarning = !ensureUtf8Charset();
      
      // run tests
      if (tests::enabled(argc, argv))
         return tests::run(argc, argv);

      // read program options
      Options& options = rsession::options();
      ProgramStatus status = options.read(argc, argv) ;
      if (status.exit())
         return status.exitCode() ;


      // reflect stderr logging
      core::system::setLogToStderr(options.logStderr());

      // initialize monitor
      monitor::initializeMonitorClient(kMonitorSocketPath,
                                       options.monitorSharedSecret());

      // register monitor log writer (but not in standalone mode)
      if (!options.standalone())
      {
         core::system::addLogWriter(monitor::client().createLogWriter(
                                                options.programIdentity()));
      }

      // convenience flags for server and desktop mode
      bool desktopMode = options.programMode() == kSessionProgramModeDesktop;
      bool serverMode = options.programMode() == kSessionProgramModeServer;

      // re-initialize log for desktop mode
      if (desktopMode)
      {
         if (options.verifyInstallation())
         {
            initializeStderrLog(options.programIdentity(),
                                core::system::kLogLevelWarning);
         }
         else
         {
            initializeLog(options.programIdentity(),
                          core::system::kLogLevelWarning,
                          options.userLogPath());
         }
      }

      // initialize overlay
      error = rsession::overlay::initialize();
      if (error)
         return sessionExitFailure(error, ERROR_LOCATION);

      // set version
      s_version = installedVersion();

      // set the rstudio environment variable so code can check for
      // whether rstudio is running
      core::system::setenv("RSTUDIO", "1");

      // set the rstudio user identity environment variable (can differ from
      // username in debug configurations). this is provided so that 
      // rpostback knows what local stream to connect back to
      core::system::setenv(kRStudioUserIdentity, options.userIdentity());
      if (desktopMode)
      {
         // do the same for port number, for rpostback in rdesktop configs
         core::system::setenv(kRSessionPortNumber, options.wwwPort());
      }

      // set the standalone port if we are running in standalone mode
      if (options.standalone())
      {
         core::system::setenv(kRSessionStandalonePortNumber, options.wwwPort());
      }
           
      // ensure we aren't being started as a low (priviliged) account
      if (serverMode &&
          core::system::currentUserIsPrivilleged(options.minimumUserId()))
      {
         Error error = systemError(boost::system::errc::permission_denied,
                                   ERROR_LOCATION);
         return sessionExitFailure(error, ERROR_LOCATION);
      }

#ifdef RSTUDIO_SERVER
      if (serverMode)
      {
         Error error = core::system::crypto::rsaInit();
         if (error)
            LOG_ERROR(error);
      }
#endif

      // start the file monitor
      core::system::file_monitor::initialize();

      // initialize client event queue. this must be done very early
      // in main so that any other code which needs to enque an event
      // has access to the queue
      rsession::initializeClientEventQueue();

      // detect parent termination
      if (desktopMode)
         core::thread::safeLaunchThread(detectParentTermination);

      // set the rpostback absolute path
      FilePath rpostback = options.rpostbackPath()
                           .parent().parent()
                           .childPath("rpostback");
      core::system::setenv(
            "RS_RPOSTBACK_PATH",
            string_utils::utf8ToSystem(rpostback.absolutePath()));

      // ensure that the user scratch path exists
      FilePath userScratchPath = options.userScratchPath();
      error = userScratchPath.ensureDirectory();
      if (error)
         return sessionExitFailure(error, ERROR_LOCATION);

      // initialize user settings
      error = userSettings().initialize();
      if (error)
         return sessionExitFailure(error, ERROR_LOCATION) ;

      // startup projects -- must be after userSettings is initialized
      // but before persistentState and setting working directory
      projects::startup();

      // initialize persistent state
      error = rsession::persistentState().initialize();
      if (error)
         return sessionExitFailure(error, ERROR_LOCATION) ;

      // set working directory
      FilePath workingDir = getInitialWorkingDirectory();
      error = workingDir.makeCurrentPath();
      if (error)
         return sessionExitFailure(error, ERROR_LOCATION);
      
      // start http connection listener
      error = startHttpConnectionListener();
      if (error)
         return sessionExitFailure(error, ERROR_LOCATION);

      // run optional preflight script -- needs to be after the http listeners
      // so the proxy server sees that we have startup up
      error = runPreflightScript();
      if (error)
         return sessionExitFailure(error, ERROR_LOCATION);

      // server-only user file/directory initialization
      if (serverMode)
      {
         // r profile file
         ensureRProfile();

         // public folder
         ensurePublicFolder();

         // ensure the user has an R library directory
         if (!options.rLibsUser().empty())
            ensureRLibsUser(options.userHomePath(), options.rLibsUser());
      }

      // we've gotten through startup so let's log a start event
      using namespace monitor;
      client().logEvent(Event(kSessionScope, kSessionStartEvent));


      // install home and doc dir overrides if requested (for debugger mode)
      if (!options.rHomeDirOverride().empty())
         core::system::setenv("R_HOME", options.rHomeDirOverride());
      if (!options.rDocDirOverride().empty())
         core::system::setenv("R_DOC_DIR", options.rDocDirOverride());

      // r options
      rstudio::r::session::ROptions rOptions ;
      rOptions.userHomePath = options.userHomePath();
      rOptions.userScratchPath = userScratchPath;
      rOptions.scopedScratchPath = module_context::scopedScratchPath();
      rOptions.logPath = options.userLogPath();
      rOptions.sessionPort = options.wwwPort();
      rOptions.startupEnvironmentFilePath = getStartupEnvironmentFilePath();
      rOptions.persistentState = boost::bind(&PersistentState::settings,
                                             &(persistentState()));
      rOptions.rEnvironmentDir = boost::bind(rEnvironmentDir);
      rOptions.rHistoryDir = boost::bind(rHistoryDir);
      rOptions.alwaysSaveHistory = boost::bind(alwaysSaveHistoryOption);
      rOptions.rSourcePath = options.coreRSourcePath();
      if (!desktopMode) // ignore r-libs-user in desktop mode
         rOptions.rLibsUser = options.rLibsUser();
      // CRAN repos: global server option trumps user setting
      if (!options.rCRANRepos().empty())
         rOptions.rCRANRepos = options.rCRANRepos();
      else
         rOptions.rCRANRepos = userSettings().cranMirror().url;
      rOptions.useInternet2 = userSettings().useInternet2();
      rOptions.rCompatibleGraphicsEngineVersion =
                              options.rCompatibleGraphicsEngineVersion();
      rOptions.serverMode = serverMode;
      rOptions.autoReloadSource = options.autoReloadSource();
      rOptions.restoreWorkspace = restoreWorkspaceOption();
      rOptions.saveWorkspace = saveWorkspaceOption();
      rOptions.rProfileOnResume = serverMode &&
                                  userSettings().rProfileOnResume();
      
      // r callbacks
      rstudio::r::session::RCallbacks rCallbacks;
      rCallbacks.init = rInit;
      rCallbacks.consoleRead = rConsoleRead;
      rCallbacks.editFile = rEditFile;
      rCallbacks.showFile = rShowFile;
      rCallbacks.chooseFile = rChooseFile;
      rCallbacks.busy = rBusy;
      rCallbacks.consoleWrite = rConsoleWrite;
      rCallbacks.consoleHistoryReset = rConsoleHistoryReset;
      rCallbacks.locator = rLocator;
      rCallbacks.deferredInit = rDeferredInit;
      rCallbacks.suspended = rSuspended;
      rCallbacks.resumed = rResumed;
      rCallbacks.handleUnsavedChanges = rHandleUnsavedChanges;
      rCallbacks.quit = rQuit;
      rCallbacks.suicide = rSuicide;
      rCallbacks.cleanup = rCleanup ;
      rCallbacks.browseURL = rBrowseURL;
      rCallbacks.browseFile = rBrowseFile;
      rCallbacks.showHelp = rShowHelp;
      rCallbacks.showMessage = rShowMessage;
      rCallbacks.serialization = rSerialization;
      
      // run r (does not return, terminates process using exit)
      error = rstudio::r::session::run(rOptions, rCallbacks) ;
      if (error)
      {
          // this is logically equivilant to R_Suicide
          logExitEvent(Event(kSessionScope, kSessionSuicideEvent));

          // return failure
          return sessionExitFailure(error, ERROR_LOCATION);
      }
      
      // return success for good form
      return EXIT_SUCCESS;
   }
   CATCH_UNEXPECTED_EXCEPTION
   
   // if we got this far we had an unexpected exception
   return EXIT_FAILURE ;
}


<|MERGE_RESOLUTION|>--- conflicted
+++ resolved
@@ -156,14 +156,6 @@
 
 #include "session-config.h"
 
-<<<<<<< HEAD
-using namespace core; 
-using namespace rsession;
-using namespace rsession::client_events;
-
-// forward-declare overlay methods
-namespace rsession {
-=======
 using namespace rstudio;
 using namespace rstudio::core;
 using namespace session;
@@ -172,7 +164,6 @@
 // forward-declare overlay methods
 namespace rstudio {
 namespace session {
->>>>>>> 41b8cc23
 namespace overlay {
 Error initialize();
 } // namespace overlay
@@ -1568,13 +1559,8 @@
 
    // execute core initialization functions
    using boost::bind;
-<<<<<<< HEAD
-   using namespace core::system;
-   using namespace rsession::module_context;
-=======
    using namespace rstudio::core::system;
    using namespace session::module_context;
->>>>>>> 41b8cc23
    ExecBlock initialize ;
    initialize.addFunctions()
    
@@ -2561,12 +2547,8 @@
 
 
 // provide definition methods for session::module_context
-<<<<<<< HEAD
-namespace rsession {
-=======
 namespace rstudio {
 namespace session { 
->>>>>>> 41b8cc23
 namespace module_context {
    
 Error registerRBrowseUrlHandler(const RBrowseUrlHandler& handler)
