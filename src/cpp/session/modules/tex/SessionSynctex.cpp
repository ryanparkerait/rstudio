--- conflicted
+++ resolved
@@ -80,12 +80,8 @@
                              core::tex::SourceLocation* pLoc)
 {
    // skip if this isn't an Rnw
-<<<<<<< HEAD
-   if (pLoc->file().getExtensionLowerCase() != ".rnw")
-=======
-   if (pLoc->file().extensionLowerCase() != ".rnw" && 
-       pLoc->file().extensionLowerCase() != ".rtex")
->>>>>>> 36203ed6
+   if (pLoc->file().getExtensionLowerCase() != ".rnw" && 
+       pLoc->file().getExtensionLowerCase() != ".rtex")
       return;
 
    // try to read concordance
