--- conflicted
+++ resolved
@@ -64,12 +64,8 @@
 // compatibility with older versions of RStudio
 #define kPackratRStudioProtocolVersion 1
 
-<<<<<<< HEAD
-namespace rsession {
-=======
 namespace rstudio {
 namespace session {
->>>>>>> 41b8cc23
 
 namespace modules { 
 namespace packrat {
